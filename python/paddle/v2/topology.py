# Copyright (c) 2016 PaddlePaddle Authors. All Rights Reserved
#
# Licensed under the Apache License, Version 2.0 (the "License");
# you may not use this file except in compliance with the License.
# You may obtain a copy of the License at
#
#     http://www.apache.org/licenses/LICENSE-2.0
#
# Unless required by applicable law or agreed to in writing, software
# distributed under the License is distributed on an "AS IS" BASIS,
# WITHOUT WARRANTIES OR CONDITIONS OF ANY KIND, either express or implied.
# See the License for the specific language governing permissions and
# limitations under the License.

import collections

from paddle.proto.ModelConfig_pb2 import ModelConfig

import layer as v2_layer

__all__ = ['Topology']


def __bfs_travel__(callback, *layers):
    for each_layer in layers:
        __break__ = callback(each_layer)
        if __break__:
            return
        __bfs_travel__(callback, *each_layer.__parent_layers__.values())


class Topology(object):
    """
    Topology is used to store the information about all layers
    and network configs.
    """

    def __init__(self, layers):
        if not isinstance(layers, collections.Sequence):
            __check_layer_type__(layers)
            layers = [layers]
        for layer in layers:
            __check_layer_type__(layer)
        self.layers = layers
        self.__model_config__ = v2_layer.parse_network(*layers)
        assert isinstance(self.__model_config__, ModelConfig)

    def proto(self):
        return self.__model_config__

    def get_layer(self, name):
        """
        get v2.Layer Class instance by layer name
        :param name:
        :return:
        """
        result_layer = [None]

        def __impl__(l):
            if l.name == name:
                result_layer[0] = l
                return True  # break
            return False

        __bfs_travel__(__impl__, *self.layers)
        if result_layer[0] is None:
            raise ValueError("No such layer %s" % name)
        return result_layer[0]

    def data_layers(self):
        """
        get all data layer
        :return:
        """
        data_layers = dict()
<<<<<<< HEAD

        def find_data_layer(layer):
            if isinstance(layer, v2_layer.DataLayerV2):
                data_layers[layer.name] = layer
            if not isinstance(layer, collections.Sequence):
                layer = [layer]
            for each_l in layer:
                for parent_layer in each_l.__parent_layers__.values():
                    find_data_layer(parent_layer)
=======
>>>>>>> 91f13e48

        def __impl__(l):
            if isinstance(l, v2_layer.DataLayerV2):
                data_layers[l.name] = l

        __bfs_travel__(__impl__, *self.layers)
        return data_layers

    def data_type(self):
        """
        get data_type from proto, such as:
        [('image', dense_vector(768)), ('label', integer_value(10))]
        """
<<<<<<< HEAD

        data_types_lists = []
        data_layers = self.data_layers()
        for each in self.__model_config__.input_layer_names:
            data_types_lists.append((each, data_layers[each].type))
        return data_types_lists
=======
        data_layers = self.data_layers()
        return [(nm, data_layers[nm].type)
                for nm in self.proto().input_layer_names]
>>>>>>> 91f13e48


def __check_layer_type__(layer):
    if not isinstance(layer, v2_layer.LayerV2):
        raise ValueError('layer should have type paddle.layer.Layer')<|MERGE_RESOLUTION|>--- conflicted
+++ resolved
@@ -21,7 +21,21 @@
 __all__ = ['Topology']
 
 
+def __flatten__(lis):
+    """
+    Given a list, possibly nested to any level, return it flattened.
+    """
+    new_lis = []
+    for item in lis:
+        if isinstance(item, collections.Sequence):
+            new_lis.extend(__flatten__(item))
+        else:
+            new_lis.append(item)
+    return new_lis
+
+
 def __bfs_travel__(callback, *layers):
+    layers = __flatten__(layers)
     for each_layer in layers:
         __break__ = callback(each_layer)
         if __break__:
@@ -73,18 +87,6 @@
         :return:
         """
         data_layers = dict()
-<<<<<<< HEAD
-
-        def find_data_layer(layer):
-            if isinstance(layer, v2_layer.DataLayerV2):
-                data_layers[layer.name] = layer
-            if not isinstance(layer, collections.Sequence):
-                layer = [layer]
-            for each_l in layer:
-                for parent_layer in each_l.__parent_layers__.values():
-                    find_data_layer(parent_layer)
-=======
->>>>>>> 91f13e48
 
         def __impl__(l):
             if isinstance(l, v2_layer.DataLayerV2):
@@ -98,18 +100,9 @@
         get data_type from proto, such as:
         [('image', dense_vector(768)), ('label', integer_value(10))]
         """
-<<<<<<< HEAD
-
-        data_types_lists = []
-        data_layers = self.data_layers()
-        for each in self.__model_config__.input_layer_names:
-            data_types_lists.append((each, data_layers[each].type))
-        return data_types_lists
-=======
         data_layers = self.data_layers()
         return [(nm, data_layers[nm].type)
                 for nm in self.proto().input_layer_names]
->>>>>>> 91f13e48
 
 
 def __check_layer_type__(layer):
