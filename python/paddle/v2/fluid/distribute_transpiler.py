--- conflicted
+++ resolved
@@ -121,7 +121,6 @@
                 block_size += dim1 - remains
         # update split_count after aligning
         split_count = int(math.ceil(var_numel / float(block_size)))
-        print("###split var ", var.name, var.shape, block_size, split_count)
         for block_id in xrange(split_count):
             curr_block_size = min(block_size, var_numel - (
                 (block_id) * block_size))
@@ -246,7 +245,6 @@
                 outputs={"Out": [orig_param]},
                 attrs={"axis": 0})
 
-<<<<<<< HEAD
         # step 7
         startup_prog = default_startup_program()
         for varname in startup_prog.global_block().vars.keys():
@@ -256,23 +254,6 @@
                     (varname, self.trainer_id)
                 startup_prog.global_block().rename_var(varname, new_var_name)
 
-    #     self.lr_param_mapping = self._create_lr_param_mapping()
-
-    # def _create_lr_param_mapping(self):
-    #     lr_mapping = dict()
-    #     for _, opt_op in enumerate(self.optimize_ops):
-    #         if not opt_op.inputs or not opt_op.inputs.has_key("LearningRate") \
-    #           or not opt_op.inputs.has_key("Param"):
-    #             continue
-    #         lr = opt_op.inputs["LearningRate"].name
-    #         param = opt_op.inputs["Param"].name
-    #         if not lr_mapping.has_key(lr):
-    #             lr_mapping.update({lr: list()})
-    #         lr_mapping[lr].append(param)
-    #     return lr_mapping
-
-=======
->>>>>>> 9942565f
     def _create_vars_from_blocklist(self, program, block_list):
         # Create respective variables using the block_list
         block_map = dict()
@@ -305,7 +286,6 @@
                 splited_shape = [rows]
                 if len(orig_shape) >= 2:
                     splited_shape.extend(orig_shape[1:])
-                print("###splited: ", size, rows, splited_shape)
                 var = program.global_block().create_var(
                     name="%s.block%d.trainer_%d" %
                     (varname, i, self.trainer_id),
@@ -314,11 +294,7 @@
                     type=orig_var.type,
                     shape=splited_shape)  # flattend splited var
                 var_mapping[varname].append(var)
-<<<<<<< HEAD
             program.global_block().sync_with_cpp()
-=======
-                print("###created split var ", var)
->>>>>>> 9942565f
         return var_mapping
 
     def _clone_var(self, block, var):
@@ -568,11 +544,7 @@
             return True
         else:
             for n in param_names:
-<<<<<<< HEAD
-                param = op.input("Param")
-=======
                 param = op.input("Param")[0]
->>>>>>> 9942565f
                 if same_or_split_var(n, param) and n != param:
                     return True
             return False
@@ -589,12 +561,7 @@
         """
         # step5
         pserver_program = Program()
-<<<<<<< HEAD
         recv_inputs = []
-=======
-        print("param mapping on pserver: #### ",
-              self.param_grad_ep_mapping[endpoint]["params"])
->>>>>>> 9942565f
         for v in self.param_grad_ep_mapping[endpoint]["params"]:
             self._clone_var(pserver_program.global_block(), v)
         for v in self.param_grad_ep_mapping[endpoint]["grads"]:
