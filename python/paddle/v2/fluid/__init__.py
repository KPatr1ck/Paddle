--- conflicted
+++ resolved
@@ -16,21 +16,14 @@
 from param_attr import ParamAttr
 from data_feeder import DataFeeder
 from core import LoDTensor, CPUPlace, GPUPlace
-<<<<<<< HEAD
 from distribute_transpiler import DistributeTranspiler
-=======
 import clip
->>>>>>> 7e214b49
 
 Tensor = LoDTensor
 __all__ = framework.__all__ + executor.__all__ + [
     'io', 'initializer', 'layers', 'nets', 'optimizer', 'backward',
     'regularizer', 'LoDTensor', 'CPUPlace', 'GPUPlace', 'Tensor', 'ParamAttr'
-<<<<<<< HEAD
-    'DataFeeder', 'DistributeTranspiler'
-=======
-    'DataFeeder', 'clip'
->>>>>>> 7e214b49
+    'DataFeeder', 'clip', 'DistributeTranspiler'
 ]
 
 
