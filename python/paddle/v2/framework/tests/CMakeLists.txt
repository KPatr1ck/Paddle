<<<<<<< HEAD
add_python_test(test_framework
    test_protobuf.py
    test_scope.py
    test_operator.py
    test_default_scope_funcs.py
    test_net.py
    test_tensor.py
    test_fc_op.py
    test_add_two_op.py
    test_sgd_op.py
    test_mul_op.py
    test_mean_op.py
    test_sigmoid_op.py
    test_softmax_op.py
    test_rowwise_add_op.py
    gradient_checker.py
    )
=======
py_test(test_net SRCS test_net.py)

py_test(test_fc_op SRCS test_fc_op.py)
py_test(test_scope SRCS test_scope.py)

py_test(test_tensor SRCS test_tensor.py)
py_test(test_mul_op SRCS test_mul_op.py)

py_test(test_network SRCS test_network.py)
py_test(test_mean_op SRCS test_mean_op.py)

py_test(test_protobuf SRCS test_protobuf.py)

py_test(test_add_two_op SRCS test_add_two_op.py)
py_test(test_sigmoid_op SRCS test_sigmoid_op.py)
py_test(test_softmax_op SRCS test_softmax_op.py)

py_test(gradient_checker SRCS gradient_checker.py)

py_test(test_rowwise_add_op SRCS test_rowwise_add_op.py)

py_test(test_default_scope_funcs SRCS test_default_scope_funcs.py)
py_test(test_op_creation_methods SRCS test_op_creation_methods.py)
>>>>>>> ec2c753c
<|MERGE_RESOLUTION|>--- conflicted
+++ resolved
@@ -1,22 +1,3 @@
-<<<<<<< HEAD
-add_python_test(test_framework
-    test_protobuf.py
-    test_scope.py
-    test_operator.py
-    test_default_scope_funcs.py
-    test_net.py
-    test_tensor.py
-    test_fc_op.py
-    test_add_two_op.py
-    test_sgd_op.py
-    test_mul_op.py
-    test_mean_op.py
-    test_sigmoid_op.py
-    test_softmax_op.py
-    test_rowwise_add_op.py
-    gradient_checker.py
-    )
-=======
 py_test(test_net SRCS test_net.py)
 
 py_test(test_fc_op SRCS test_fc_op.py)
@@ -39,5 +20,4 @@
 py_test(test_rowwise_add_op SRCS test_rowwise_add_op.py)
 
 py_test(test_default_scope_funcs SRCS test_default_scope_funcs.py)
-py_test(test_op_creation_methods SRCS test_op_creation_methods.py)
->>>>>>> ec2c753c
+py_test(test_operator SRCS test_operator.py