--- conflicted
+++ resolved
@@ -277,20 +277,6 @@
         self._init_thread()
         self._shutdown = False
 
-<<<<<<< HEAD
-=======
-        # if user exit python program when dataloader is still
-        # iterating, resource may no release safely, so we
-        # add _shutdown_on_exit function to to CleanupFuncRegistrar
-        # to make sure _try_shutdown_all is always called when program
-        # exit for resoure releasing safely
-        # worker join may hang for in _try_shutdown_all call in atexit
-        # for main process is in atexit state in some OS, so we add
-        # timeout=1 for shutdown function call in atexit, for shutdown
-        # function call in __del__, we keep it as it is
-        CleanupFuncRegistrar.register(self._shutdown_on_exit)
-
->>>>>>> 3fd34a0e
     def _init_workers(self):
         # multiprocess worker and indice queue list initial as empty
         self._workers = []
