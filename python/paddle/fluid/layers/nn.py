# Copyright (c) 2018 PaddlePaddle Authors. All Rights Reserved.
#
# Licensed under the Apache License, Version 2.0 (the "License");
# you may not use this file except in compliance with the License.
# You may obtain a copy of the License at
#
#     http://www.apache.org/licenses/LICENSE-2.0
#
# Unless required by applicable law or agreed to in writing, software
# distributed under the License is distributed on an "AS IS" BASIS,
# WITHOUT WARRANTIES OR CONDITIONS OF ANY KIND, either express or implied.
# See the License for the specific language governing permissions and
# limitations under the License.
"""
All layers just related to the neural network.
"""

from __future__ import print_function

from ..layer_helper import LayerHelper
from ..initializer import Normal, Constant
from ..framework import Variable
from ..param_attr import ParamAttr
from .layer_function_generator import autodoc, templatedoc
from .tensor import concat
from . import utils
import random
from .. import unique_name
from functools import reduce
import warnings

__all__ = [
    'fc',
    'embedding',
    'dynamic_lstm',
    'dynamic_lstmp',
    'dynamic_gru',
    'gru_unit',
    'linear_chain_crf',
    'crf_decoding',
    'cos_sim',
    'cross_entropy',
    'square_error_cost',
    'chunk_eval',
    'sequence_conv',
    'conv2d',
    'conv3d',
    'sequence_pool',
    'sequence_softmax',
    'softmax',
    'pool2d',
    'pool3d',
    'batch_norm',
    'beam_search_decode',
    'conv2d_transpose',
    'conv3d_transpose',
    'sequence_expand',
    'lstm_unit',
    'reduce_sum',
    'reduce_mean',
    'reduce_max',
    'reduce_min',
    'reduce_prod',
    'sequence_first_step',
    'sequence_last_step',
    'dropout',
    'split',
    'ctc_greedy_decoder',
    'edit_distance',
    'l2_normalize',
    'matmul',
    'topk',
    'warpctc',
    'sequence_reshape',
    'transpose',
    'im2sequence',
    'nce',
    'hsigmoid',
    'beam_search',
    'row_conv',
    'multiplex',
    'layer_norm',
    'softmax_with_cross_entropy',
    'smooth_l1',
    'one_hot',
    'autoincreased_step_counter',
    'reshape',
    'lod_reset',
    'lrn',
    'pad',
    'label_smooth',
    'roi_pool',
    'dice_loss',
    'image_resize',
    'image_resize_short',
    'resize_bilinear',
    'gather',
    'scatter',
    'random_crop',
    'mean_iou',
    'relu',
    'log',
    'crop',
    'rank_loss',
    'prelu',
    'flatten',
<<<<<<< HEAD
    'sequence_mask',
=======
    'stack',
>>>>>>> f0f06992
]


def fc(input,
       size,
       num_flatten_dims=1,
       param_attr=None,
       bias_attr=None,
       use_mkldnn=False,
       act=None,
       is_test=False,
       name=None):
    """
    **Fully Connected Layer**

    This function creates a fully connected layer in the network. It can take
    multiple tensors as its inputs. It creates a variable called weights for
    each input tensor, which represents a fully connected weight matrix from
    each input unit to each output unit. The fully connected layer multiplies
    each input tensor with its coresponding weight to produce an output Tensor.
    If multiple input tensors are given, the results of multiple multiplications
    will be sumed up. If bias_attr is not None, a bias variable will be created
    and added to the output. Finally, if activation is not None, it will be applied
    to the output as well.

    This process can be formulated as follows:

    .. math::

        Out = Act({\sum_{i=0}^{N-1}X_iW_i + b})

    In the above equation:

    * :math:`N`: Number of the input.
    * :math:`X_i`: The input tensor.
    * :math:`W`: The weights created by this layer.
    * :math:`b`: The bias parameter created by this layer (if needed).
    * :math:`Act`: The activation function.
    * :math:`Out`: The output tensor.

    Args:
        input (Variable|list of Variable): The input tensor(s) of this layer, and the dimension of
            the input tensor(s) is at least 2.
        size(int): The number of output units in this layer.
        num_flatten_dims (int, default 1): The fc layer can accept an input tensor with more than
            two dimensions. If this happens, the multidimensional tensor will first be flattened
            into a 2-dimensional matrix. The parameter `num_flatten_dims` determines how the input
            tensor is flattened: the first `num_flatten_dims` (inclusive, index starts from 1)
            dimensions will be flatten to form the first dimension of the final matrix (height of
            the matrix), and the rest `rank(X) - num_flatten_dims` dimensions are flattened to
            form the second dimension of the final matrix (width of the matrix). For example, suppose
            `X` is a 6-dimensional tensor with a shape [2, 3, 4, 5, 6], and `num_flatten_dims` = 3.
            Then, the flattened matrix will have a shape [2 x 3 x 4, 5 x 6] = [24, 30].
        param_attr (ParamAttr|list of ParamAttr, default None): The parameter attribute for learnable
            parameters/weights of this layer.
        bias_attr (ParamAttr|list of ParamAttr, default None): The parameter attribute for the bias
            of this layer. If it is set to False, no bias will be added to the output units.
            If it is set to None, the bias is initialized zero. Default: None.
        act (str, default None): Activation to be applied to the output of this layer.
        is_test(bool): A flag indicating whether execution is in test phase.
        use_mkldnn(bool): Use mkldnn kernel or not, it is valid only when the mkldnn
            library is installed. Default: False
        name (str, default None): The name of this layer.

    Returns:
        Variable: The transformation result.

    Raises:
        ValueError: If rank of the input tensor is less than 2.

    Examples:
        .. code-block:: python

          data = fluid.layers.data(name="data", shape=[32, 32], dtype="float32")
          fc = fluid.layers.fc(input=data, size=1000, act="tanh")
    """

    helper = LayerHelper("fc", **locals())

    dtype = helper.input_dtype()

    mul_results = []
    for input_var, param_attr in helper.iter_inputs_and_params():
        input_shape = input_var.shape
        param_shape = [
            reduce(lambda a, b: a * b, input_shape[num_flatten_dims:], 1)
        ] + [size]

        w = helper.create_parameter(
            attr=param_attr, shape=param_shape, dtype=dtype, is_bias=False)
        tmp = helper.create_tmp_variable(dtype)
        helper.append_op(
            type="mul",
            inputs={"X": input_var,
                    "Y": w},
            outputs={"Out": tmp},
            attrs={"x_num_col_dims": num_flatten_dims,
                   "y_num_col_dims": 1})
        mul_results.append(tmp)

    if len(mul_results) == 1:
        pre_bias = mul_results[0]
    else:
        pre_bias = helper.create_tmp_variable(dtype)
        helper.append_op(
            type="sum",
            inputs={"X": mul_results},
            outputs={"Out": pre_bias},
            attrs={"use_mkldnn": use_mkldnn})
    # add bias
    pre_activation = helper.append_bias_op(pre_bias, dim_start=num_flatten_dims)
    # add activation
    return helper.append_activation(pre_activation)


def embedding(input,
              size,
              is_sparse=False,
              is_distributed=False,
              padding_idx=None,
              param_attr=None,
              dtype='float32'):
    """
    **Embedding Layer**

    This layer is used to lookup embeddings of IDs, provided by :attr:`input`, in
    a lookup table. The result of this lookup is the embedding of each ID in the
    :attr:`input`.

    All the input variables are passed in as local variables to the LayerHelper
    constructor.

    Args:
        input(Variable): The tensor variable containing the IDs.
        size(tuple|list): The shape of the look up table parameter. It should
            have two elements which indicate the size of the dictionary of
            embeddings and the size of each embedding vector respectively.
        is_sparse(bool): The flag indicating whether to use sparse update.
        is_distributed(bool): Whether to run lookup table from remote parameter server.
        padding_idx(int|long|None): If :attr:`None`, it makes no effect to lookup.
            Otherwise the given :attr:`padding_idx` indicates padding the output
            with zeros whenever lookup encounters it in :attr:`input`. If
            :math:`padding_idx < 0`, the :attr:`padding_idx` to use in lookup is
            :math:`size[0] + dim`.
        param_attr(ParamAttr): Parameters for this layer
        dtype(np.dtype|core.VarDesc.VarType|str): The type of data : float32, float_16, int etc

    Returns:
        Variable: The tensor variable storing the embeddings of the \
                  supplied inputs.

    Examples:
        .. code-block:: python

          dict_size = len(dataset.ids)
          data = fluid.layers.data(name='ids', shape=[32, 32], dtype='float32')
          fc = fluid.layers.embedding(input=data, size=[dict_size, 16])
    """

    helper = LayerHelper('embedding', **locals())
    w = helper.create_parameter(
        attr=helper.param_attr, shape=size, dtype=dtype, is_bias=False)
    tmp = helper.create_tmp_variable(dtype)
    padding_idx = -1 if padding_idx is None else padding_idx if padding_idx >= 0 else (
        size[0] + padding_idx)
    helper.append_op(
        type='lookup_table',
        inputs={'Ids': input,
                'W': w},
        outputs={'Out': tmp},
        attrs={
            'is_sparse': is_sparse,
            'is_distributed': is_distributed,
            'padding_idx': padding_idx
        })
    return tmp


@templatedoc(op_type="lstm")
def dynamic_lstm(input,
                 size,
                 h_0=None,
                 c_0=None,
                 param_attr=None,
                 bias_attr=None,
                 use_peepholes=True,
                 is_reverse=False,
                 gate_activation='sigmoid',
                 cell_activation='tanh',
                 candidate_activation='tanh',
                 dtype='float32',
                 name=None):
    """
    ${comment}

    Args:
        input (Variable): ${input_comment}
        size (int): 4 * hidden size.
        h_0(Variable): The initial hidden state is an optional input, default is zero.
                       This is a tensor with shape (N x D), where N is the
                       batch size and D is the hidden size.
        c_0(Variable): The initial cell state is an optional input, default is zero.
                       This is a tensor with shape (N x D), where N is the
                       batch size. `h_0` and `c_0` can be NULL but only at the same time.

        param_attr(ParamAttr|None): The parameter attribute for the learnable
                               hidden-hidden weights.

                               - Weights = {:math:`W_{ch}, W_{ih}, \
                                                W_{fh}, W_{oh}`}
                               - The shape is (D x 4D), where D is the hidden
                                 size.
        bias_attr (ParamAttr|None): The bias attribute for the learnable bias
                              weights, which contains two parts, input-hidden
                              bias weights and peephole connections weights if
                              setting `use_peepholes` to `True`.

                              1. `use_peepholes = False`
                                 - Biases = {:math:`b_c, b_i, b_f, b_o`}.
                                 - The shape is (1 x 4D).
                              2. `use_peepholes = True`
                                 - Biases = { :math:`b_c, b_i, b_f, b_o, W_{ic}, \
                                                 W_{fc}, W_{oc}`}.
                                 - The shape is (1 x 7D).
        use_peepholes (bool): ${use_peepholes_comment}
        is_reverse (bool): ${is_reverse_comment}
        gate_activation (str): ${gate_activation_comment}
        cell_activation (str): ${cell_activation_comment}
        candidate_activation (str): ${candidate_activation_comment}
        dtype (str): Data type. Choices = ["float32", "float64"], default "float32".
        name (str|None): A name for this layer(optional). If set None, the layer
                         will be named automatically.

    Returns:
        tuple: The hidden state, and cell state of LSTM. The shape of both \
        is (T x D), and lod is the same with the `input`.

    Examples:
        .. code-block:: python

            hidden_dim = 512
            forward_proj = fluid.layers.fc(input=input_seq, size=hidden_dim * 4,
                                           act=None, bias_attr=None)
            forward, _ = fluid.layers.dynamic_lstm(
                input=forward_proj, size=hidden_dim * 4, use_peepholes=False)
    """

    helper = LayerHelper('lstm', **locals())
    size = size // 4
    weight = helper.create_parameter(
        attr=helper.param_attr, shape=[size, 4 * size], dtype=dtype)
    bias_size = [1, 7 * size]
    if not use_peepholes:
        bias_size[1] = 4 * size
    bias = helper.create_parameter(
        attr=helper.bias_attr, shape=bias_size, dtype=dtype, is_bias=True)

    hidden = helper.create_tmp_variable(dtype)
    cell = helper.create_tmp_variable(dtype)
    batch_gate = helper.create_tmp_variable(dtype)
    batch_cell_pre_act = helper.create_tmp_variable(dtype)
    inputs = {'Input': input, 'Weight': weight, 'Bias': bias}
    batch_size = input.shape[0]
    if h_0:
        assert h_0.shape == (batch_size, size), \
            'The shape of h0 should be (batch_size, %d)' % size
        inputs['H0'] = h_0
    if c_0:
        assert c_0.shape == (batch_size, size), \
            'The shape of c0 should be (batch_size, %d)' % size
        inputs['C0'] = c_0

    helper.append_op(
        type='lstm',
        inputs=inputs,
        outputs={
            'Hidden': hidden,
            'Cell': cell,
            'BatchGate': batch_gate,
            'BatchCellPreAct': batch_cell_pre_act
        },
        attrs={
            'use_peepholes': use_peepholes,
            'is_reverse': is_reverse,
            'gate_activation': gate_activation,
            'cell_activation': cell_activation,
            'candidate_activation': candidate_activation
        })
    return hidden, cell


def dynamic_lstmp(input,
                  size,
                  proj_size,
                  param_attr=None,
                  bias_attr=None,
                  use_peepholes=True,
                  is_reverse=False,
                  gate_activation='sigmoid',
                  cell_activation='tanh',
                  candidate_activation='tanh',
                  proj_activation='tanh',
                  dtype='float32',
                  name=None):
    """
    **Dynamic LSTMP Layer**

    LSTMP (LSTM with recurrent projection) layer has a separate projection
    layer after the LSTM layer, projecting the original hidden state to a
    lower-dimensional one, which is proposed to reduce the number of total
    parameters and furthermore computational complexity for the LSTM,
    espeacially for the case that the size of output units is relative
    large (https://research.google.com/pubs/archive/43905.pdf).

    The formula is as follows:

    .. math::

        i_t & = \sigma(W_{ix}x_{t} + W_{ir}r_{t-1} + W_{ic}c_{t-1} + b_i)

        f_t & = \sigma(W_{fx}x_{t} + W_{fr}r_{t-1} + W_{fc}c_{t-1} + b_f)

        \\tilde{c_t} & = act_g(W_{cx}x_t + W_{cr}r_{t-1} + b_c)

        o_t & = \sigma(W_{ox}x_{t} + W_{or}r_{t-1} + W_{oc}c_t + b_o)

        c_t & = f_t \odot c_{t-1} + i_t \odot \\tilde{c_t}

        h_t & = o_t \odot act_h(c_t)

        r_t & = \overline{act_h}(W_{rh}h_t)

    In the above formula:

    * :math:`W`: Denotes weight matrices (e.g. :math:`W_{xi}` is \
          the matrix of weights from the input gate to the input).
    * :math:`W_{ic}`, :math:`W_{fc}`, :math:`W_{oc}`: Diagonal weight \
          matrices for peephole connections. In our implementation, \
          we use vectors to reprenset these diagonal weight matrices.
    * :math:`b`: Denotes bias vectors (e.g. :math:`b_i` is the input gate \
          bias vector).
    * :math:`\sigma`: The activation, such as logistic sigmoid function.
    * :math:`i, f, o` and :math:`c`: The input gate, forget gate, output \
          gate, and cell activation vectors, respectively, all of which have \
          the same size as the cell output activation vector :math:`h`.
    * :math:`h`: The hidden state.
    * :math:`r`: The recurrent projection of the hidden state.
    * :math:`\\tilde{c_t}`: The candidate hidden state, whose \
          computation is based on the current input and previous hidden state.
    * :math:`\odot`: The element-wise product of the vectors.
    * :math:`act_g` and :math:`act_h`: The cell input and cell output \
          activation functions and `tanh` is usually used for them.
    * :math:`\overline{act_h}`: The activation function for the projection \
          output, usually using `identity` or same as :math:`act_h`.

    Set `use_peepholes` to `False` to disable peephole connection. The formula
    is omitted here, please refer to the paper
    http://www.bioinf.jku.at/publications/older/2604.pdf for details.

    Note that these :math:`W_{xi}x_{t}, W_{xf}x_{t}, W_{xc}x_{t}, W_{xo}x_{t}`
    operations on the input :math:`x_{t}` are NOT included in this operator.
    Users can choose to use fully-connected layer before LSTMP layer.

    Args:
        input(Variable): The input of dynamic_lstmp layer, which supports
                         variable-time length input sequence. The underlying
                         tensor in this Variable is a matrix with shape
                         (T X 4D), where T is the total time steps in this
                         mini-batch, D is the hidden size.
        size(int): 4 * hidden size.
        proj_size(int): The size of projection output.
        param_attr(ParamAttr|None): The parameter attribute for the learnable
                               hidden-hidden weight and projection weight.

                               - Hidden-hidden weight = {:math:`W_{ch}, W_{ih}, \
                                                W_{fh}, W_{oh}`}.
                               - The shape of hidden-hidden weight is (P x 4D),
                                 where P is the projection size and D the hidden
                                 size.
                               - Projection weight = {:math:`W_{rh}`}.
                               - The shape of projection weight is (D x P).
        bias_attr(ParamAttr|None): The bias attribute for the learnable bias
                              weights, which contains two parts, input-hidden
                              bias weights and peephole connections weights if
                              setting `use_peepholes` to `True`.

                              1. `use_peepholes = False`
                                - Biases = {:math:`b_c, b_i, b_f, b_o`}.
                                - The shape is (1 x 4D).
                              2. `use_peepholes = True`
                                - Biases = { :math:`b_c, b_i, b_f, b_o, W_{ic}, \
                                                 W_{fc}, W_{oc}`}.
                                - The shape is (1 x 7D).
        use_peepholes(bool): Whether to enable diagonal/peephole connections,
                             default `True`.
        is_reverse(bool): Whether to compute reversed LSTM, default `False`.
        gate_activation(str): The activation for input gate, forget gate and
                              output gate. Choices = ["sigmoid", "tanh", "relu",
                              "identity"], default "sigmoid".
        cell_activation(str): The activation for cell output. Choices = ["sigmoid",
                              "tanh", "relu", "identity"], default "tanh".
        candidate_activation(str): The activation for candidate hidden state.
                              Choices = ["sigmoid", "tanh", "relu", "identity"],
                              default "tanh".
        proj_activation(str): The activation for projection output.
                              Choices = ["sigmoid", "tanh", "relu", "identity"],
                              default "tanh".
        dtype(str): Data type. Choices = ["float32", "float64"], default "float32".
        name(str|None): A name for this layer(optional). If set None, the layer
                        will be named automatically.

    Returns:
        tuple: A tuple of two output variable: the projection of hidden state, \
               and cell state of LSTMP. The shape of projection is (T x P), \
               for the cell state which is (T x D), and both LoD is the same \
               with the `input`.

    Examples:

        .. code-block:: python

            dict_dim, emb_dim = 128, 64
            data = fluid.layers.data(name='sequence', shape=[1],
                                     dtype='int32', lod_level=1)
            emb = fluid.layers.embedding(input=data, size=[dict_dim, emb_dim])
            hidden_dim, proj_dim = 512, 256
            fc_out = fluid.layers.fc(input=emb, size=hidden_dim * 4,
                                     act=None, bias_attr=None)
            proj_out, _ = fluid.layers.dynamic_lstmp(input=fc_out,
                                                     size=hidden_dim * 4,
                                                     proj_size=proj_dim,
                                                     use_peepholes=False,
                                                     is_reverse=True,
                                                     cell_activation="tanh",
                                                     proj_activation="tanh")
    """

    helper = LayerHelper('lstmp', **locals())
    size = size // 4
    weight = helper.create_parameter(
        attr=helper.param_attr, shape=[proj_size, 4 * size], dtype=dtype)
    proj_weight = helper.create_parameter(
        attr=helper.param_attr, shape=[size, proj_size], dtype=dtype)
    bias_size = [1, 7 * size]
    if not use_peepholes:
        bias_size[1] = 4 * size
    bias = helper.create_parameter(
        attr=helper.bias_attr, shape=bias_size, dtype=dtype, is_bias=True)

    projection = helper.create_tmp_variable(dtype)
    cell = helper.create_tmp_variable(dtype)
    ordered_proj0 = helper.create_tmp_variable(dtype)
    batch_hidden = helper.create_tmp_variable(dtype)
    batch_gate = helper.create_tmp_variable(dtype)
    batch_cell_pre_act = helper.create_tmp_variable(dtype)

    helper.append_op(
        type='lstmp',
        inputs={
            'Input': input,
            'Weight': weight,
            'ProjWeight': proj_weight,
            'Bias': bias
        },
        outputs={
            'Projection': projection,
            'Cell': cell,
            'OrderedP0': ordered_proj0,
            'BatchHidden': batch_hidden,
            'BatchGate': batch_gate,
            'BatchCellPreAct': batch_cell_pre_act
        },
        attrs={
            'use_peepholes': use_peepholes,
            'is_reverse': is_reverse,
            'gate_activation': gate_activation,
            'cell_activation': cell_activation,
            'candidate_activation': candidate_activation,
            'proj_activation': proj_activation
        })
    return projection, cell


def dynamic_gru(input,
                size,
                param_attr=None,
                bias_attr=None,
                is_reverse=False,
                gate_activation='sigmoid',
                candidate_activation='tanh',
                h_0=None):
    """
    **Gated Recurrent Unit (GRU) Layer**

    Refer to `Empirical Evaluation of Gated Recurrent Neural Networks on
    Sequence Modeling <https://arxiv.org/abs/1412.3555>`_ .

    The formula is as follows:

    .. math::

        u_t & = act_g(W_{ux}x_{t} + W_{uh}h_{t-1} + b_u)

        r_t & = act_g(W_{rx}x_{t} + W_{rh}h_{t-1} + b_r)

        \\tilde{h_t} & = act_c(W_{cx}x_{t} + W_{ch}(r_t \odot h_{t-1}) + b_c)

        h_t & = (1-u_t) \odot h_{t-1} + u_t \odot \\tilde{h_t}

    The :math:`\odot` is the element-wise product of the vectors. :math:`act_g`
    is the update gate and reset gate activation function and :math:`sigmoid`
    is usually used for it. :math:`act_c` is the activation function for
    candidate hidden state and :math:`tanh` is usually used for it.

    Note that these :math:`W_{ux}x_{t}, W_{rx}x_{t}, W_{cx}x_{t}` operations on
    the input :math:`x_{t}` are NOT included in this operator. Users can choose
    to use fully-connect layer before GRU layer.

    Args:
        input(Variable): The input of dynamic_gru layer, which supports
            variable-time length input sequence. The underlying tensor in this
            Variable is a matrix with shape :math:`(T \\times 3D)`, where
            :math:`T` is the total time steps in this mini-batch, :math:`D`
            is the hidden size.
        size(int): The dimension of the gru cell.
        param_attr(ParamAttr|None): The parameter attribute for the learnable
            hidden-hidden weight matrix. Note:

            - The shape of the weight matrix is :math:`(T \\times 3D)`, where
              :math:`D` is the hidden size.
            - All elements in the weight matrix can be divided into two parts.
              The first part are weights of the update gate and reset gate with
              shape :math:`(D \\times 2D)`, and the second part are weights for
              candidate hidden state with shape :math:`(D \\times D)`.
        bias_attr(ParamAttr): The parameter attribute for learnable the
            hidden-hidden bias.
        is_reverse(bool): Whether to compute reversed GRU, default
            :attr:`False`.
        gate_activation(str): The activation for update gate and reset gate.
            Choices = ["sigmoid", "tanh", "relu", "identity"], default "sigmoid".
        candidate_activation(str): The activation for candidate hidden state.
            Choices = ["sigmoid", "tanh", "relu", "identity"], default "tanh".
        h_0 (Variable): This is initial hidden state. If not set, default is
            zero. This is a tensor with shape (N x D), where N is the number of
            total time steps of input mini-batch feature and D is the hidden
            size.

    Returns:
        Variable: The hidden state of GRU. The shape is :math:`(T \\times D)`, \
            and sequence length is the same with the input.

    Examples:

        .. code-block:: python

            dict_dim, emb_dim = 128, 64
            data = fluid.layers.data(name='sequence', shape=[1],
                                     dtype='int32', lod_level=1)
            emb = fluid.layers.embedding(input=data, size=[dict_dim, emb_dim])
            hidden_dim = 512
            x = fluid.layers.fc(input=emb, size=hidden_dim * 3)
            hidden = fluid.layers.dynamic_gru(input=x, dim=hidden_dim)
    """

    helper = LayerHelper('gru', **locals())
    dtype = helper.input_dtype()

    weight = helper.create_parameter(
        attr=helper.param_attr, shape=[size, 3 * size], dtype=dtype)
    bias = helper.create_parameter(
        attr=helper.bias_attr, shape=[1, 3 * size], dtype=dtype, is_bias=True)
    batch_size = input.shape[0]
    inputs = {'Input': input, 'Weight': weight, 'Bias': bias}
    if h_0 != None:
        assert h_0.shape == (
            batch_size, size
        ), 'The shape of h0 should be(batch_size, %d)' % size
        inputs['H0'] = h_0

    hidden = helper.create_tmp_variable(dtype)
    batch_gate = helper.create_tmp_variable(dtype)
    batch_reset_hidden_prev = helper.create_tmp_variable(dtype)
    batch_hidden = helper.create_tmp_variable(dtype)

    helper.append_op(
        type='gru',
        inputs=inputs,
        outputs={
            'Hidden': hidden,
            'BatchGate': batch_gate,
            'BatchResetHiddenPrev': batch_reset_hidden_prev,
            'BatchHidden': batch_hidden
        },
        attrs={
            'is_reverse': is_reverse,
            'gate_activation': gate_activation,
            'activation': candidate_activation
        })
    return hidden


def gru_unit(input,
             hidden,
             size,
             param_attr=None,
             bias_attr=None,
             activation='tanh',
             gate_activation='sigmoid'):
    """
    GRU unit layer. The equation of a gru step is:

        .. math::
            u_t & = actGate(xu_{t} + W_u h_{t-1} + b_u)

            r_t & = actGate(xr_{t} + W_r h_{t-1} + b_r)

            m_t & = actNode(xm_t + W_c dot(r_t, h_{t-1}) + b_m)

            h_t & = dot((1-u_t), m_t) + dot(u_t, h_{t-1})

    The inputs of gru unit includes :math:`z_t`, :math:`h_{t-1}`. In terms
    of the equation above, the :math:`z_t` is split into 3 parts -
    :math:`xu_t`, :math:`xr_t` and :math:`xm_t`. This means that in order to
    implement a full GRU unit operator for an input, a fully
    connected layer has to be applied, such that :math:`z_t = W_{fc}x_t`.

    The terms :math:`u_t` and :math:`r_t` represent the update and reset gates
    of the GRU cell. Unlike LSTM, GRU has one lesser gate. However, there is
    an intermediate candidate hidden output, which is denoted by :math:`m_t`.
    This layer has three outputs :math:`h_t`, :math:`dot(r_t, h_{t-1})`
    and concatenation of :math:`u_t`, :math:`r_t` and :math:`m_t`.

    Args:
        input (Variable): The fc transformed input value of current step.
        hidden (Variable): The hidden value of lstm unit from previous step.
        size (integer): The input dimension value.
        param_attr (ParamAttr): The weight parameters for gru unit. Default: None
        bias_attr (ParamAttr): The bias parameters for gru unit. Default: None
        activation (string): The activation type for cell (actNode).
                             Default: 'tanh'
        gate_activation (string): The activation type for gates (actGate).
                                  Default: 'sigmoid'

    Returns:
        tuple: The hidden value, reset-hidden value and gate values.

    Examples:

        .. code-block:: python

             # assuming we have x_t_data and prev_hidden of size=10
             x_t = fluid.layers.fc(input=x_t_data, size=30)
             hidden_val, r_h_val, gate_val = fluid.layers.gru_unit(input=x_t,
                                                    hidden = prev_hidden)

    """
    activation_dict = dict(
        identity=0,
        sigmoid=1,
        tanh=2,
        relu=3, )
    activation = activation_dict[activation]
    gate_activation = activation_dict[gate_activation]

    helper = LayerHelper('gru_unit', **locals())
    dtype = helper.input_dtype()
    size = size // 3

    # create weight
    weight = helper.create_parameter(
        attr=helper.param_attr, shape=[size, 3 * size], dtype=dtype)

    gate = helper.create_tmp_variable(dtype)
    reset_hidden_pre = helper.create_tmp_variable(dtype)
    updated_hidden = helper.create_tmp_variable(dtype)
    inputs = {'Input': input, 'HiddenPrev': hidden, 'Weight': weight}
    # create bias
    if helper.bias_attr:
        bias_size = [1, 3 * size]
        bias = helper.create_parameter(
            attr=helper.bias_attr, shape=bias_size, dtype=dtype, is_bias=True)
        inputs['Bias'] = bias

    helper.append_op(
        type='gru_unit',
        inputs=inputs,
        outputs={
            'Gate': gate,
            'ResetHiddenPrev': reset_hidden_pre,
            'Hidden': updated_hidden,
        },
        attrs={
            'activation': 2,  # tanh
            'gate_activation': 1,  # sigmoid
        })

    return updated_hidden, reset_hidden_pre, gate


@templatedoc()
def linear_chain_crf(input, label, param_attr=None):
    """
    Linear Chain CRF.

    ${comment}

    Args:
        input(${emission_type}): ${emission_comment}
        input(${transition_type}): ${transition_comment}
        label(${label_type}): ${label_comment}
        param_attr(ParamAttr): The attribute of the learnable parameter.

    Returns:
        output(${emission_exps_type}): ${emission_exps_comment} \n
        output(${transition_exps_type}): ${transition_exps_comment} \n
        output(${log_likelihood_type}): ${log_likelihood_comment}

    """
    helper = LayerHelper('linear_chain_crf', **locals())
    size = input.shape[1]
    transition = helper.create_parameter(
        attr=helper.param_attr,
        shape=[size + 2, size],
        dtype=helper.input_dtype())
    alpha = helper.create_tmp_variable(dtype=helper.input_dtype())
    emission_exps = helper.create_tmp_variable(dtype=helper.input_dtype())
    transition_exps = helper.create_tmp_variable(dtype=helper.input_dtype())
    log_likelihood = helper.create_tmp_variable(dtype=helper.input_dtype())
    helper.append_op(
        type='linear_chain_crf',
        inputs={"Emission": [input],
                "Transition": transition,
                "Label": label},
        outputs={
            "Alpha": [alpha],
            "EmissionExps": [emission_exps],
            "TransitionExps": transition_exps,
            "LogLikelihood": log_likelihood
        })

    return log_likelihood


@templatedoc()
def crf_decoding(input, param_attr, label=None):
    """
    ${comment}

    Args:
        input(${emission_type}): ${emission_comment}

        param_attr(ParamAttr): The parameter attribute for training.

        label(${label_type}): ${label_comment}

    Returns:
        Variable: ${viterbi_path_comment}

    Examples:
        .. code-block:: python

           crf_decode = layers.crf_decoding(
                input=hidden, param_attr=ParamAttr(name="crfw"))
    """
    helper = LayerHelper('crf_decoding', **locals())
    transition = helper.get_parameter(param_attr.name)
    viterbi_path = helper.create_tmp_variable(dtype=helper.input_dtype())
    helper.append_op(
        type='crf_decoding',
        inputs={"Emission": [input],
                "Transition": transition,
                "Label": label},
        outputs={"ViterbiPath": [viterbi_path]})

    return viterbi_path


@templatedoc()
def cos_sim(X, Y):
    """
    ${comment}

    Args:
        X (Variable): ${x_comment}.
        Y (Variable): ${y_comment}.

    Returns:
        Variable: the output of cosine(X, Y).
    """
    helper = LayerHelper('cos_sim', **locals())
    out = helper.create_tmp_variable(dtype=X.dtype)
    xnorm = helper.create_tmp_variable(dtype=X.dtype)
    ynorm = helper.create_tmp_variable(dtype=X.dtype)
    helper.append_op(
        type='cos_sim',
        inputs={'X': [X],
                'Y': [Y]},
        outputs={'Out': [out],
                 'XNorm': [xnorm],
                 'YNorm': [ynorm]})
    return out


def dropout(x, dropout_prob, is_test=False, seed=None, name=None):
    """
    Computes dropout.

    Drop or keep each element of `x` independently. Dropout is a regularization
    technique for reducing overfitting by preventing neuron co-adaption during
    training. The dropout operator randomly sets (according to the given dropout
    probability) the outputs of some units to zero, while others are remain
    unchanged.

    Args:
        x (Variable): The input tensor variable.
        dropout_prob (float): Probability of setting units to zero.
        is_test (bool): A flag indicating whether it is in test phrase or not.
        seed (int): A Python integer used to create random seeds. If this
                    parameter is set to None, a random seed is used.
                    NOTE: If an integer seed is given, always the same output
                    units will be dropped. DO NOT use a fixed seed in training.
        name (str|None): A name for this layer(optional). If set None, the layer
                         will be named automatically.

    Returns:
        Variable: A tensor variable is the shape with `x`.

    Examples:

        .. code-block:: python

            x = fluid.layers.data(name="data", shape=[32, 32], dtype="float32")
            droped = fluid.layers.dropout(x, dropout_prob=0.5)
    """

    helper = LayerHelper('dropout', **locals())
    out = helper.create_tmp_variable(dtype=x.dtype)
    mask = helper.create_tmp_variable(dtype=x.dtype, stop_gradient=True)

    if (seed is None or seed == 0) and helper.main_program.random_seed != 0:
        seed = helper.main_program.random_seed

    helper.append_op(
        type='dropout',
        inputs={'X': [x]},
        outputs={'Out': [out],
                 'Mask': [mask]},
        attrs={
            'dropout_prob': dropout_prob,
            'is_test': is_test,
            'fix_seed': seed is not None,
            'seed': seed if seed is not None else 0
        })
    return out


def cross_entropy(input, label, soft_label=False):
    """
    **Cross Entropy Layer**

    This layer computes the cross entropy between `input` and `label`. It
    supports both standard cross-entropy and soft-label cross-entropy loss
    computation.

    1) One-hot cross-entropy:
        `soft_label = False`, `Label[i, 0]` indicates the class index for sample i:

        .. math::

            Y[i] = -\log(X[i, Label[i]])

    2) Soft-label cross-entropy:
        `soft_label = True`, `Label[i, j]` indicates the soft label of class j
        for sample i:

        .. math::

            Y[i] = \sum_j{-Label[i, j] * log(X[i, j])}

       Please make sure that in this case the summation of each row of `label`
       equals one.

    3) One-hot cross-entropy with vecterized `label`:
         As a special case of 2), when each row of 'label' has only one
         non-zero element which is equal to 1, soft-label cross-entropy degenerates
         to a one-hot cross-entropy with one-hot label representation.

    Args:
        input (Variable|list):  a 2-D tensor with shape [N x D], where N is the
                                batch size and D is the number of classes. This
                                input is a probability computed by the previous
                                operator, which is almost always the result of
                                a softmax operator.
        label (Variable|list): the ground truth which is a 2-D tensor. When
                               `soft_label` is set to `False`, `label` is a
                               tensor<int64> with shape [N x 1]. When
                               `soft_label` is set to `True`, `label` is a
                               tensor<float/double> with shape [N x D].
        soft_label (bool): a flag indicating whether to
                                           interpretate the given labels as soft
                                           labels, default `False`.

    Returns:
         A 2-D tensor with shape [N x 1], the cross entropy loss.

    Raises:
        `ValueError`: 1) the 1st dimension of `input` and `label` are not equal.
                      2) when `soft_label == True`, and the 2nd dimension of
                         `input` and `label` are not equal.
                      3) when `soft_label == False`, and the 2nd dimension of
                         `label` is not 1.

    Examples:
        .. code-block:: python

          predict = fluid.layers.fc(input=net, size=classdim, act='softmax')
          cost = fluid.layers.cross_entropy(input=predict, label=label)
    """
    helper = LayerHelper('cross_entropy', **locals())
    out = helper.create_tmp_variable(dtype=input.dtype)
    helper.append_op(
        type='cross_entropy',
        inputs={'X': [input],
                'Label': [label]},
        outputs={'Y': [out]},
        attrs={"soft_label": soft_label})
    return out


def square_error_cost(input, label):
    """
    **Square error cost layer**

    This layer accepts input predictions and target label and returns the
    squared error cost.

    For predictions, :math:`X`, and target labels, :math:`Y`, the equation is:

    .. math::

        Out = (X - Y)^2

    In the above equation:

        * :math:`X`: Input predictions, a tensor.
        * :math:`Y`: Input labels, a tensor.
        * :math:`Out`: Output value, same shape with :math:`X`.

    Args:
        input (Variable): Input tensor, has predictions.
        label (Variable): Label tensor, has target labels.

    Returns:
        Variable: The tensor variable storing the element-wise squared error \
                  difference of input and label.

    Examples:
        .. code-block:: python

          y = layers.data(name='y', shape=[1], dtype='float32')
          y_predict = layers.data(name='y_predict', shape=[1], dtype='float32')
          cost = layers.square_error_cost(input=y_predict, label=y)

    """
    helper = LayerHelper('square_error_cost', **locals())
    minus_out = helper.create_tmp_variable(dtype=input.dtype)
    helper.append_op(
        type='elementwise_sub',
        inputs={'X': [input],
                'Y': [label]},
        outputs={'Out': [minus_out]})

    square_out = helper.create_tmp_variable(dtype=input.dtype)
    helper.append_op(
        type='square', inputs={'X': [minus_out]},
        outputs={'Out': [square_out]})
    return square_out


@templatedoc()
def chunk_eval(input,
               label,
               chunk_scheme,
               num_chunk_types,
               excluded_chunk_types=None):
    """
    **Chunk Evaluator**

    This function computes and outputs the precision, recall and
    F1-score of chunk detection.

    For some basics of chunking, please refer to
    'Chunking with Support Vector Machines <https://aclanthology.info/pdf/N/N01/N01-1025.pdf>'.

    ChunkEvalOp computes the precision, recall, and F1-score of chunk detection,
    and supports IOB, IOE, IOBES and IO (also known as plain) tagging schemes.
    Here is a NER example of labeling for these tagging schemes:

    .. code-block:: python

       ====== ====== ======  =====  ==  ============   =====  ===== =====  ==  =========
              Li     Ming    works  at  Agricultural   Bank   of    China  in  Beijing.
       ====== ====== ======  =====  ==  ============   =====  ===== =====  ==  =========
       IO     I-PER  I-PER   O      O   I-ORG          I-ORG  I-ORG I-ORG  O   I-LOC
       IOB    B-PER  I-PER   O      O   B-ORG          I-ORG  I-ORG I-ORG  O   B-LOC
       IOE    I-PER  E-PER   O      O   I-ORG          I-ORG  I-ORG E-ORG  O   E-LOC
       IOBES  B-PER  E-PER   O      O   I-ORG          I-ORG  I-ORG E-ORG  O   S-LOC
       ====== ====== ======  =====  ==  ============   =====  ===== =====  ==  =========

    There are three chunk types(named entity types) including PER(person), ORG(organization)
    and LOC(LOCATION), and we can see that the labels have the form <tag type>-<chunk type>.

    Since the calculations actually use label ids rather than labels, extra attention
    should be paid when mapping labels to ids to make CheckEvalOp work. The key point
    is that the listed equations are satisfied by ids.

    .. code-block:: python

       tag_type = label % num_tag_type
       chunk_type = label / num_tag_type

    where `num_tag_type` is the num of tag types in the tagging scheme, `num_chunk_type`
    is the num of chunk types, and `tag_type` get its value from the following table.

    .. code-block:: python

       Scheme Begin Inside End   Single
        plain   0     -      -     -
        IOB     0     1      -     -
        IOE     -     0      1     -
        IOBES   0     1      2     3

    Still use NER as example, assuming the tagging scheme is IOB while chunk types are ORG,
    PER and LOC. To satisfy the above equations, the label map can be like this:

    .. code-block:: python

       B-ORG  0
       I-ORG  1
       B-PER  2
       I-PER  3
       B-LOC  4
       I-LOC  5
       O      6

    It's not hard to verify the equations noting that the num of chunk types
    is 3 and the num of tag types in IOB scheme is 2. For example, the label
    id of I-LOC is 5, the tag type id of I-LOC is 1, and the chunk type id of
    I-LOC is 2, which consistent with the results from the equations.

    Args:
        input (Variable): prediction output of the network.
        label (Variable): label of the test data set.
        chunk_scheme (str): ${chunk_scheme_comment}
        num_chunk_types (int): ${num_chunk_types_comment}
        excluded_chunk_types (list): ${excluded_chunk_types_comment}

    Returns:
        tuple: tuple containing: precision, recall, f1_score,
        num_infer_chunks, num_label_chunks,
        num_correct_chunks

    Examples:
        .. code-block:: python

            crf = fluid.layers.linear_chain_crf(
                input=hidden, label=label, param_attr=ParamAttr(name="crfw"))
            crf_decode = fluid.layers.crf_decoding(
                input=hidden, param_attr=ParamAttr(name="crfw"))
            fluid.layers.chunk_eval(
                input=crf_decode,
                label=label,
                chunk_scheme="IOB",
                num_chunk_types=(label_dict_len - 1) / 2)
    """
    helper = LayerHelper("chunk_eval", **locals())

    # prepare output
    precision = helper.create_tmp_variable(dtype="float32")
    recall = helper.create_tmp_variable(dtype="float32")
    f1_score = helper.create_tmp_variable(dtype="float32")
    num_infer_chunks = helper.create_tmp_variable(dtype="int64")
    num_label_chunks = helper.create_tmp_variable(dtype="int64")
    num_correct_chunks = helper.create_tmp_variable(dtype="int64")

    helper.append_op(
        type="chunk_eval",
        inputs={"Inference": [input],
                "Label": [label]},
        outputs={
            "Precision": [precision],
            "Recall": [recall],
            "F1-Score": [f1_score],
            "NumInferChunks": [num_infer_chunks],
            "NumLabelChunks": [num_label_chunks],
            "NumCorrectChunks": [num_correct_chunks]
        },
        attrs={
            "num_chunk_types": num_chunk_types,
            "chunk_scheme": chunk_scheme,
            "excluded_chunk_types": excluded_chunk_types or []
        })
    return (precision, recall, f1_score, num_infer_chunks, num_label_chunks,
            num_correct_chunks)


@templatedoc()
def sequence_conv(input,
                  num_filters,
                  filter_size=3,
                  filter_stride=1,
                  padding=None,
                  bias_attr=None,
                  param_attr=None,
                  act=None):
    """
    This function creates the op for sequence_conv, using the inputs and
    other convolutional configurations for the filters and stride as given
    in the input parameters to the function.

    Args:
        input (Variable): ${x_comment}
        num_filters (int): number of filters.
        filter_size (int): the filter size (H and W).
        filter_stride (int): stride of the filter.
        padding (bool): if True, add paddings.
        bias_attr (ParamAttr|None): attributes for bias
        param_attr (ParamAttr|None): attributes for parameter
        act (str): the activation type

    Returns:
        Variable: output of sequence_conv
    """

    helper = LayerHelper('sequence_conv', **locals())
    dtype = helper.input_dtype()
    filter_shape = [filter_size * input.shape[1], num_filters]
    filter_param = helper.create_parameter(
        attr=helper.param_attr, shape=filter_shape, dtype=dtype)
    pre_bias = helper.create_tmp_variable(dtype)

    helper.append_op(
        type='sequence_conv',
        inputs={
            'X': [input],
            'Filter': [filter_param],
        },
        outputs={"Out": pre_bias},
        attrs={
            'contextStride': filter_stride,
            'contextStart': -int(filter_size // 2),
            'contextLength': filter_size
        })
    pre_act = helper.append_bias_op(pre_bias)
    return helper.append_activation(pre_act)


def sequence_softmax(input, param_attr=None, bias_attr=None, use_cudnn=True):
    """
    This function computes the softmax activation among all time-steps for each
    sequence. The dimension of each time-step should be 1. Thus, the shape of
    input Tensor can be either :math:`[N, 1]` or :math:`[N]`, where :math:`N`
    is the sum of the length of all sequences.

    For i-th sequence in a mini-batch:

    .. math::

        Out(X[lod[i]:lod[i+1]], :) = \\frac{\exp(X[lod[i]:lod[i+1], :])}{\sum(\exp(X[lod[i]:lod[i+1], :]))}

    For example, for a mini-batch of 3 sequences with variable-length,
    each containing 2, 3, 2 time-steps, the lod of which is [0, 2, 5, 7],
    then softmax will be computed among :math:`X[0:2, :]`, :math:`X[2:5, :]`,
    :math:`X[5:7, :]`, and :math:`N` turns out to be 7.

    Args:
        input (Variable): The input variable which is a LoDTensor.
        bias_attr (ParamAttr|None): attributes for bias
        param_attr (ParamAttr|None): attributes for parameter
        use_cudnn (bool): Use cudnn kernel or not, it is valid only when the cudnn \
        library is installed. Default: True

    Returns:
        Variable: output of sequence_softmax

    Examples:

        .. code-block:: python

             x = fluid.layers.data(name='x', shape=[7, 1],
                              dtype='float32', lod_level=1)
             x_sequence_softmax = fluid.layers.sequence_softmax(input=x)
    """
    helper = LayerHelper('sequence_softmax', **locals())
    dtype = helper.input_dtype()
    softmax_out = helper.create_tmp_variable(dtype)
    helper.append_op(
        type="sequence_softmax",
        inputs={"X": input},
        outputs={"Out": softmax_out},
        attrs={"use_cudnn": use_cudnn})
    return softmax_out


def softmax(input, param_attr=None, bias_attr=None, use_cudnn=True, name=None):
    """
    The input of the softmax operator is a tensor of any rank. The output tensor
    has the same shape as the input.

    The input tensor will first be logically flattened to a 2-D matrix. The matrix's
    second dimension(row length) is as same as the last dimension of the input
    tensor, and the first dimension(column length) is the product of all other
    dimensions of the input tensor. For each row of the matrix, the softmax operator
    squashes the K-dimensional(K is the width of the matrix, which is also the size
    of the input tensor's last dimension) vector of arbitrary real values to a
    K-dimensional vector of real values in the range [0, 1] that add up to 1.

    It computes the exponential of the given dimension and the sum of exponential
    values of all the other dimensions in the K-dimensional vector input.
    Then the ratio of the exponential of the given dimension and the sum of
    exponential values of all the other dimensions is the output of the softmax
    operator.

    For each row :math:`i` and each column :math:`j` in the matrix, we have:

    .. math::

        Out[i, j] = \\frac{\exp(X[i, j])}{\sum_j(exp(X[i, j])}

    Args:
        input (Variable): The input variable.
        bias_attr (ParamAttr): attributes for bias
        param_attr (ParamAttr): attributes for parameter
        use_cudnn (bool): Use cudnn kernel or not, it is valid only when the cudnn \
        library is installed.

    Returns:
        Variable: output of softmax

    Examples:

        .. code-block:: python

             fc = fluid.layers.fc(input=x, size=10)
             softmax = fluid.layers.softmax(input=fc)

    """
    helper = LayerHelper('softmax', **locals())
    dtype = helper.input_dtype()
    softmax_out = helper.create_tmp_variable(dtype)
    helper.append_op(
        type="softmax",
        inputs={"X": input},
        outputs={"Out": softmax_out},
        attrs={"use_cudnn": use_cudnn})
    return softmax_out


def conv2d(input,
           num_filters,
           filter_size,
           stride=1,
           padding=0,
           dilation=1,
           groups=None,
           param_attr=None,
           bias_attr=None,
           use_cudnn=True,
           use_mkldnn=False,
           act=None,
           name=None):
    """
    The convolution2D layer calculates the output based on the input, filter
    and strides, paddings, dilations, groups parameters. Input and
    Output are in NCHW format, where N is batch size, C is the number of
    channels, H is the height of the feature, and W is the width of the feature.
    Filter is in MCHW format, where M is the number of output image channels,
    C is the number of input image channels, H is the height of the filter,
    and W is the width of the filter. If the groups is greater than 1,
    C will equal the number of input image channels divided by the groups.
    Please refer to UFLDL's `convolution
    <http://ufldl.stanford.edu/tutorial/supervised/FeatureExtractionUsingConvolution/>`_
    for more detials.
    If bias attribution and activation type are provided, bias is added to the
    output of the convolution, and the corresponding activation function is
    applied to the final result.

    For each input :math:`X`, the equation is:

    .. math::

        Out = \sigma (W \\ast X + b)

    Where:

    * :math:`X`: Input value, a tensor with NCHW format.
    * :math:`W`: Filter value, a tensor with MCHW format.
    * :math:`\\ast`: Convolution operation.
    * :math:`b`: Bias value, a 2-D tensor with shape [M, 1].
    * :math:`\\sigma`: Activation function.
    * :math:`Out`: Output value, the shape of :math:`Out` and :math:`X` may be different.

    Example:

        - Input:

          Input shape: :math:`(N, C_{in}, H_{in}, W_{in})`

          Filter shape: :math:`(C_{out}, C_{in}, H_f, W_f)`

        - Output:

          Output shape: :math:`(N, C_{out}, H_{out}, W_{out})`

        Where

        .. math::

            H_{out}&= \\frac{(H_{in} + 2 * paddings[0] - (dilations[0] * (H_f - 1) + 1))}{strides[0]} + 1 \\\\
            W_{out}&= \\frac{(W_{in} + 2 * paddings[1] - (dilations[1] * (W_f - 1) + 1))}{strides[1]} + 1

    Args:
        input (Variable): The input image with [N, C, H, W] format.
        num_filters(int): The number of filter. It is as same as the output
            image channel.
        filter_size (int|tuple|None): The filter size. If filter_size is a tuple,
            it must contain two integers, (filter_size_H, filter_size_W).
            Otherwise, the filter will be a square.
        stride (int|tuple): The stride size. If stride is a tuple, it must
            contain two integers, (stride_H, stride_W). Otherwise, the
            stride_H = stride_W = stride. Default: stride = 1.
        padding (int|tuple): The padding size. If padding is a tuple, it must
            contain two integers, (padding_H, padding_W). Otherwise, the
            padding_H = padding_W = padding. Default: padding = 0.
        dilation (int|tuple): The dilation size. If dilation is a tuple, it must
            contain two integers, (dilation_H, dilation_W). Otherwise, the
            dilation_H = dilation_W = dilation. Default: dilation = 1.
        groups (int): The groups number of the Conv2d Layer. According to grouped
            convolution in Alex Krizhevsky's Deep CNN paper: when group=2,
            the first half of the filters is only connected to the first half
            of the input channels, while the second half of the filters is only
            connected to the second half of the input channels. Default: groups=1
        param_attr (ParamAttr): The parameters to the Conv2d Layer. Default: None
        bias_attr (ParamAttr): Bias parameter for the Conv2d layer. Default: None
        use_cudnn (bool): Use cudnn kernel or not, it is valid only when the cudnn
            library is installed. Default: True
        use_mkldnn (bool): Use mkldnn kernels or not, it is valid only when compiled
            with mkldnn library. Default: False
        act (str): Activation type. Default: None
        name (str|None): A name for this layer(optional). If set None, the layer
            will be named automatically.

    Returns:
        Variable: The tensor variable storing the convolution and \
                  non-linearity activation result.

    Raises:
        ValueError: If the shapes of input, filter_size, stride, padding and
                    groups mismatch.

    Examples:
        .. code-block:: python

          data = fluid.layers.data(name='data', shape=[3, 32, 32], dtype='float32')
          conv2d = fluid.layers.conv2d(input=data, num_filters=2, filter_size=3, act="relu")
    """

    num_channels = input.shape[1]

    l_type = 'conv2d'
    if (num_channels == groups and num_filters % num_channels == 0 and
            not use_cudnn):
        l_type = 'depthwise_conv2d'

    helper = LayerHelper(l_type, **locals())
    dtype = helper.input_dtype()

    if groups is None:
        num_filter_channels = num_channels
    else:
        if num_channels % groups != 0:
            raise ValueError("num_channels must be divisible by groups.")
        num_filter_channels = num_channels // groups

    filter_size = utils.convert_to_list(filter_size, 2, 'filter_size')
    stride = utils.convert_to_list(stride, 2, 'stride')
    padding = utils.convert_to_list(padding, 2, 'padding')
    dilation = utils.convert_to_list(dilation, 2, 'dilation')

    if not isinstance(use_cudnn, bool):
        raise ValueError("use_cudnn should be True or False")

    input_shape = input.shape
    filter_shape = [num_filters, int(num_filter_channels)] + filter_size

    def _get_default_param_initializer():
        std = (2.0 / (filter_size[0]**2 * num_channels))**0.5
        return Normal(0.0, std, 0)

    filter_param = helper.create_parameter(
        attr=helper.param_attr,
        shape=filter_shape,
        dtype=dtype,
        default_initializer=_get_default_param_initializer())

    pre_bias = helper.create_tmp_variable(dtype)

    helper.append_op(
        type=l_type,
        inputs={
            'Input': input,
            'Filter': filter_param,
        },
        outputs={"Output": pre_bias},
        attrs={
            'strides': stride,
            'paddings': padding,
            'dilations': dilation,
            'groups': groups,
            'use_cudnn': use_cudnn,
            'use_mkldnn': use_mkldnn
        })

    pre_act = helper.append_bias_op(pre_bias, dim_start=1, dim_end=2)

    return helper.append_activation(pre_act)


def conv3d(input,
           num_filters,
           filter_size,
           stride=1,
           padding=0,
           dilation=1,
           groups=None,
           param_attr=None,
           bias_attr=None,
           use_cudnn=True,
           use_mkldnn=False,
           act=None,
           name=None):
    """
    **Convlution3D Layer**

    The convolution3D layer calculates the output based on the input, filter
    and strides, paddings, dilations, groups parameters. Input(Input) and
    Output(Output) are in NCDHW format. Where N is batch size C is the number of
    channels, D is the depth of the feature, H is the height of the feature,
    and W is the width of the feature. Convlution3D is similar with Convlution2D
    but adds one dimension(depth). If bias attribution and activation type are
    provided, bias is added to the output of the convolution, and the
    corresponding activation function is applied to the final result.

    For each input :math:`X`, the equation is:

    .. math::

        Out = \sigma (W \\ast X + b)

    In the above equation:

    * :math:`X`: Input value, a tensor with NCDHW format.
    * :math:`W`: Filter value, a tensor with MCDHW format.
    * :math:`\\ast`: Convolution operation.
    * :math:`b`: Bias value, a 2-D tensor with shape [M, 1].
    * :math:`\\sigma`: Activation function.
    * :math:`Out`: Output value, the shape of :math:`Out` and :math:`X` may be different.

    Example:

        - Input:

          Input shape: :math:`(N, C_{in}, D_{in}, H_{in}, W_{in})`

          Filter shape: :math:`(C_{out}, C_{in}, D_f, H_f, W_f)`

        - Output:
          Output shape: :math:`(N, C_{out}, D_{out}, H_{out}, W_{out})`

        Where

        .. math::

            D_{out}&= \\frac{(D_{in} + 2 * paddings[0] - (dilations[0] * (D_f - 1) + 1))}{strides[0]} + 1 \\\\
            H_{out}&= \\frac{(H_{in} + 2 * paddings[1] - (dilations[1] * (H_f - 1) + 1))}{strides[1]} + 1 \\\\
            W_{out}&= \\frac{(W_{in} + 2 * paddings[2] - (dilations[2] * (W_f - 1) + 1))}{strides[2]} + 1

    Args:
        input (Variable): The input image with [N, C, D, H, W] format.
            num_filters(int): The number of filter. It is as same as the output
            image channel.
        filter_size (int|tuple|None): The filter size. If filter_size is a tuple,
            it must contain three integers, (filter_size_D, filter_size_H, filter_size_W).
            Otherwise, the filter will be a square.
        stride (int|tuple): The stride size. If stride is a tuple, it must
            contain three integers, (stride_D, stride_H, stride_W). Otherwise, the
            stride_D = stride_H = stride_W = stride. Default: stride = 1.
        padding (int|tuple): The padding size. If padding is a tuple, it must
            contain three integers, (padding_D, padding_H, padding_W). Otherwise, the
            padding_D = padding_H = padding_W = padding. Default: padding = 0.
        dilation (int|tuple): The dilation size. If dilation is a tuple, it must
            contain three integers, (dilation_D, dilation_H, dilation_W). Otherwise, the
            dilation_D = dilation_H = dilation_W = dilation. Default: dilation = 1.
        groups (int): The groups number of the Conv3d Layer. According to grouped
            convolution in Alex Krizhevsky's Deep CNN paper: when group=2,
            the first half of the filters is only connected to the first half
            of the input channels, while the second half of the filters is only
            connected to the second half of the input channels. Default: groups=1
        param_attr (ParamAttr): The parameters to the Conv3d Layer. Default: None
        bias_attr (ParamAttr): Bias parameter for the Conv3d layer. Default: None
        use_cudnn (bool): Use cudnn kernel or not, it is valid only when the cudnn
            library is installed. Default: True
        use_mkldnn (bool): Use mkldnn kernels or not.
        act (str): Activation type. Default: None
        name (str|None): A name for this layer(optional). If set None, the layer
            will be named automatically.

    Returns:
        Variable: The tensor variable storing the convolution and \
                  non-linearity activation result.

    Raises:
        ValueError: If the shapes of input, filter_size, stride, padding and
                    groups mismatch.

    Examples:
        .. code-block:: python

          data = fluid.layers.data(name='data', shape=[3, 12, 32, 32], dtype='float32')
          conv3d = fluid.layers.conv3d(input=data, num_filters=2, filter_size=3, act="relu")
    """

    l_type = 'conv3d'

    helper = LayerHelper(l_type, **locals())
    dtype = helper.input_dtype()

    num_channels = input.shape[1]

    if groups is None:
        num_filter_channels = num_channels
    else:
        if num_channels % groups != 0:
            raise ValueError("num_channels must be divisible by groups.")
        num_filter_channels = num_channels // groups

    filter_size = utils.convert_to_list(filter_size, 3, 'filter_size')
    stride = utils.convert_to_list(stride, 3, 'stride')
    padding = utils.convert_to_list(padding, 3, 'padding')
    dilation = utils.convert_to_list(dilation, 3, 'dilation')

    if not isinstance(use_cudnn, bool):
        raise ValueError("use_cudnn should be True or False")

    input_shape = input.shape
    filter_shape = [num_filters, num_filter_channels] + filter_size

    def _get_default_param_initializer():
        std = (2.0 / (filter_size[0]**3 * num_channels))**0.5
        return Normal(0.0, std, 0)

    filter_param = helper.create_parameter(
        attr=helper.param_attr,
        shape=filter_shape,
        dtype=dtype,
        default_initializer=_get_default_param_initializer())

    pre_bias = helper.create_tmp_variable(dtype)

    helper.append_op(
        type=l_type,
        inputs={
            'Input': input,
            'Filter': filter_param,
        },
        outputs={"Output": pre_bias},
        attrs={
            'strides': stride,
            'paddings': padding,
            'dilations': dilation,
            'groups': groups,
            'use_cudnn': use_cudnn,
            'use_mkldnn': use_mkldnn
        })

    pre_act = helper.append_bias_op(pre_bias, dim_start=1, dim_end=2)

    return helper.append_activation(pre_act)


def sequence_pool(input, pool_type):
    """
    This function add the operator for sequence pooling.
    It pools features of all time-steps of each instance, and is applied
    on top of the input using pool_type mentioned in the parameters.

    It supports four pool_type:

    - average: :math:`Out[i] = \\frac{\sum_i X_i}{N}`
    - sum:     :math:`Out[i] = \sum_jX_{ij}`
    - sqrt:    :math:`Out[i] = \\frac{\sum_jX_{ij}}{\sqrt{len(X_i)}}`
    - max:     :math:`Out[i] = max(X_i)`

    .. code-block:: text

       x is a 1-level LoDTensor:
         x.lod = [[2, 3, 2]]
         x.data = [1, 3, 2, 4, 6, 5, 1]
         x.dims = [7, 1]

       then output is a Tensor:
         out.dim = [3, 1]
         with condition len(x.lod[-1]) == out.dims[0]

       for different pool_type:
         average: out.data = [2, 4, 3], where 2=(1+3)/2, 4=(2+4+6)/3, 3=(5+1)/2
         sum    : out.data = [4, 12, 6], where 4=1+3, 12=2+4+6, 6=5+1
         sqrt   : out.data = [2.82, 6.93, 4.24], where 2.82=(1+3)/sqrt(2),
                    6.93=(2+4+6)/sqrt(3), 4.24=(5+1)/sqrt(2)
         max    : out.data = [3, 6, 5], where 3=max(1,3), 6=max(2,4,6), 5=max(5,1)
         last   : out.data = [3, 6, 1], where 3=last(1,3), 6=last(2,4,6), 1=last(5,1)
         first  : out.data = [1, 2, 5], where 1=first(1,3), 2=first(2,4,6), 5=first(5,1)

    Args:
        input(variable): The input variable which is a LoDTensor.
        pool_type (string): The pooling type of sequence_pool.
            It supports average, sum, sqrt and max.

    Returns:
        The sequence pooling variable which is a Tensor.

    Examples:

        .. code-block:: python

             x = fluid.layers.data(name='x', shape=[7, 1],
                              dtype='float32', lod_level=1)
             avg_x = fluid.layers.sequence_pool(input=x, pool_type='average')
             sum_x = fluid.layers.sequence_pool(input=x, pool_type='sum')
             sqrt_x = fluid.layers.sequence_pool(input=x, pool_type='sqrt')
             max_x = fluid.layers.sequence_pool(input=x, pool_type='max')
             last_x = fluid.layers.sequence_pool(input=x, pool_type='last')
             first_x = fluid.layers.sequence_pool(input=x, pool_type='first')
    """
    helper = LayerHelper('sequence_pool', **locals())
    dtype = helper.input_dtype()
    pool_out = helper.create_tmp_variable(dtype)
    max_index = helper.create_tmp_variable(dtype)

    helper.append_op(
        type="sequence_pool",
        inputs={"X": input},
        outputs={"Out": pool_out,
                 "MaxIndex": max_index},
        attrs={"pooltype": pool_type.upper()})

    # when pool_type is max, variable max_index is initialized,
    # so we stop the gradient explicitly here
    if pool_type == 'max':
        max_index.stop_gradient = True

    return pool_out


def sequence_first_step(input):
    """
    This function gets the first step of sequence.

    .. code-block:: text

       x is a 1-level LoDTensor:
         x.lod = [[2, 3, 2]]
         x.data = [1, 3, 2, 4, 6, 5, 1]
         x.dims = [7, 1]

       then output is a Tensor:
         out.dim = [3, 1]
         with condition len(x.lod[-1]) == out.dims[0]
         out.data = [1, 2, 5], where 1=first(1,3), 2=first(2,4,6), 5=first(5,1)

    Args:
        input(variable): The input variable which is a LoDTensor.

    Returns:
        The sequence's first step variable which is a Tensor.

    Examples:

        .. code-block:: python

             x = fluid.layers.data(name='x', shape=[7, 1],
                              dtype='float32', lod_level=1)
             x_first_step = fluid.layers.sequence_first_step(input=x)
    """
    return sequence_pool(input=input, pool_type="first")


def sequence_last_step(input):
    """
    This function gets the last step of sequence.

    .. code-block:: text

       x is a 1-level LoDTensor:
         x.lod = [[2, 3, 2]]
         x.data = [1, 3, 2, 4, 6, 5, 1]
         x.dims = [7, 1]

       then output is a Tensor:
         out.dim = [3, 1]
         with condition len(x.lod[-1]) == out.dims[0]
         out.data = [3, 6, 1], where 3=last(1,3), 6=last(2,4,6), 1=last(5,1)

    Args:
        input(variable): The input variable which is a LoDTensor.

    Returns:
        The sequence's last step variable which is a Tensor.

    Examples:

        .. code-block:: python

             x = fluid.layers.data(name='x', shape=[7, 1],
                              dtype='float32', lod_level=1)
             x_last_step = fluid.layers.sequence_last_step(input=x)
    """
    return sequence_pool(input=input, pool_type="last")


@templatedoc()
def pool2d(input,
           pool_size=-1,
           pool_type="max",
           pool_stride=1,
           pool_padding=0,
           global_pooling=False,
           use_cudnn=True,
           ceil_mode=False,
           use_mkldnn=False,
           name=None):
    """
    ${comment}

    Args:
        input (Variable): The input tensor of pooling operator. The format of
                          input tensor is NCHW, where N is batch size, C is
                          the number of channels, H is the height of the
                          feature, and W is the width of the feature.
        pool_size (int): The side length of pooling windows. All pooling
                         windows are squares with pool_size on a side.
        pool_type: ${pooling_type_comment}
        pool_stride (int): stride of the pooling layer.
        pool_padding (int): padding size.
        global_pooling: ${global_pooling_comment}
        use_cudnn: ${use_cudnn_comment}
        ceil_mode: ${ceil_mode_comment}
        use_mkldnn: ${use_mkldnn_comment}
        name (str|None): A name for this layer(optional). If set None, the
                        layer will be named automatically.

    Returns:
        Variable: The pooling result.

    Raises:
        ValueError: If 'pool_type' is not "max" nor "avg"
        ValueError: If 'global_pooling' is False and 'pool_size' is -1
        ValueError: If 'use_cudnn' is not a bool value.

    Examples:

        .. code-block:: python

          data = fluid.layers.data(
              name='data', shape=[3, 32, 32], dtype='float32')
          conv2d = fluid.layers.pool2d(
                            input=data,
                            pool_size=2,
                            pool_type='max',
                            pool_stride=1,
                            global_pooling=False)
    """
    if pool_type not in ["max", "avg"]:
        raise ValueError(
            "Unknown pool_type: '%s'. It can only be 'max' or 'avg'.",
            str(pool_type))

    if global_pooling is False and pool_size == -1:
        raise ValueError(
            "When the global_pooling is False, pool_size must be passed "
            "and be a valid value. Received pool_size: " + str(pool_size))

    pool_size = utils.convert_to_list(pool_size, 2, 'pool_size')
    pool_padding = utils.convert_to_list(pool_padding, 2, 'pool_padding')
    pool_stride = utils.convert_to_list(pool_stride, 2, 'pool_stride')

    if not isinstance(use_cudnn, bool):
        raise ValueError("use_cudnn should be True or False")

    l_type = 'pool2d'

    helper = LayerHelper(l_type, **locals())
    dtype = helper.input_dtype()
    pool_out = helper.create_tmp_variable(dtype)

    helper.append_op(
        type=l_type,
        inputs={"X": input},
        outputs={"Out": pool_out},
        attrs={
            "pooling_type": pool_type,
            "ksize": pool_size,
            "global_pooling": global_pooling,
            "strides": pool_stride,
            "paddings": pool_padding,
            "use_cudnn": use_cudnn,
            "ceil_mode": ceil_mode,
            "use_mkldnn": use_mkldnn
        })

    return pool_out


def pool3d(input,
           pool_size=-1,
           pool_type="max",
           pool_stride=1,
           pool_padding=0,
           global_pooling=False,
           use_cudnn=True,
           ceil_mode=False,
           use_mkldnn=False,
           name=None):
    """
    This function adds the operator for pooling in 3-dimensions, using the
    pooling configurations mentioned in input parameters.

    Args:
        input (Variable): ${input_comment}
        pool_size (int): ${ksize_comment}
        pool_type (str): ${pooling_type_comment}
        pool_stride (int): stride of the pooling layer.
        pool_padding (int): padding size.
        global_pooling (bool): ${global_pooling_comment}
        use_cudnn (bool): ${use_cudnn_comment}
        ceil_mode (bool): ${ceil_mode_comment}
        use_mkldnn (bool): ${use_mkldnn_comment}
        name (str): A name for this layer(optional). If set None, the layer
            will be named automatically.

    Returns:
        Variable: output of pool3d layer.
    """
    if pool_type not in ["max", "avg"]:
        raise ValueError(
            "Unknown pool_type: '%s'. It can only be 'max' or 'avg'.",
            str(pool_type))

    if global_pooling is False and pool_size == -1:
        raise ValueError(
            "When the global_pooling is False, pool_size must be passed "
            "and be a valid value. Received pool_size: " + str(pool_size))

    pool_size = utils.convert_to_list(pool_size, 3, 'pool_size')
    pool_padding = utils.convert_to_list(pool_padding, 3, 'pool_padding')
    pool_stride = utils.convert_to_list(pool_stride, 3, 'pool_stride')

    if not isinstance(use_cudnn, bool):
        raise ValueError("use_cudnn should be True or False")

    l_type = "pool3d"
    helper = LayerHelper(l_type, **locals())
    dtype = helper.input_dtype()
    pool_out = helper.create_tmp_variable(dtype)

    helper.append_op(
        type=l_type,
        inputs={"X": input},
        outputs={"Out": pool_out},
        attrs={
            "pooling_type": pool_type,
            "ksize": pool_size,
            "global_pooling": global_pooling,
            "strides": pool_stride,
            "paddings": pool_padding,
            "use_cudnn": use_cudnn,
            "ceil_mode": ceil_mode,
            "use_mkldnn": use_mkldnn
        })

    return pool_out


def batch_norm(input,
               act=None,
               is_test=False,
               momentum=0.9,
               epsilon=1e-05,
               param_attr=None,
               bias_attr=None,
               data_layout='NCHW',
               in_place=False,
               use_mkldnn=False,
               name=None,
               moving_mean_name=None,
               moving_variance_name=None,
               do_model_average_for_mean_and_var=False,
               fuse_with_relu=False):
    """
    **Batch Normalization Layer**

    Can be used as a normalizer function for conv2d and fully_connected operations.
    The required data format for this layer is one of the following:

    1. NHWC `[batch, in_height, in_width, in_channels]`

    2. NCHW `[batch, in_channels, in_height, in_width]`

    Refer to `Batch Normalization: Accelerating Deep Network Training by Reducing
    Internal Covariate Shift <https://arxiv.org/pdf/1502.03167.pdf>`_
    for more details.

    :math:`input` is the input features over a mini-batch.

    ..  math::

        \\mu_{\\beta} &\\gets \\frac{1}{m} \\sum_{i=1}^{m} x_i \\qquad &//\\
        \ mini-batch\ mean \\\\
        \\sigma_{\\beta}^{2} &\\gets \\frac{1}{m} \\sum_{i=1}^{m}(x_i - \\
        \\mu_{\\beta})^2 \\qquad &//\ mini-batch\ variance \\\\
        \\hat{x_i} &\\gets \\frac{x_i - \\mu_\\beta} {\\sqrt{\\
        \\sigma_{\\beta}^{2} + \\epsilon}} \\qquad &//\ normalize \\\\
        y_i &\\gets \\gamma \\hat{x_i} + \\beta \\qquad &//\ scale\ and\ shift

    Args:
        input(variable): The input variable which is a LoDTensor.
        act(string, Default None): Activation type, linear|relu|prelu|...
        is_test(bool, Default False): Used for training or training.
        momentum(float, Default 0.9):
        epsilon(float, Default 1e-05):
        param_attr(ParamAttr): The parameter attribute for Parameter `scale`.
        bias_attr(ParamAttr): The parameter attribute for Parameter `bias`.
        data_layout(string, default NCHW): NCHW|NHWC
        in_place(bool, Default False): This argument is deprecated since 0.15.0.
        use_mkldnn(bool, Default false): ${use_mkldnn_comment}
        name(string, Default None): A name for this layer(optional). If set None, the layer
            will be named automatically.
        moving_mean_name(string, Default None): The name of moving_mean which store the global Mean.
        moving_variance_name(string, Default None): The name of the moving_variance which store the global Variance.
        do_model_average_for_mean_and_var(bool, Default False): Do model average for mean and variance or not.
        fuse_with_relu (bool): if True, this OP performs relu after batch norm.

    Returns:
        Variable: A tensor variable which is the result after applying batch normalization on the input.

    Examples:

        .. code-block:: python

            hidden1 = fluid.layers.fc(input=x, size=200, param_attr='fc1.w')
            hidden2 = fluid.layers.batch_norm(input=hidden1)
    """
    helper = LayerHelper('batch_norm', **locals())
    dtype = helper.input_dtype()

    if in_place:
        raise warnings.warn("The argument in_place is deprecated since 0.15.0, "
                            "please do not set it True.")

    input_shape = input.shape
    if data_layout == 'NCHW':
        channel_num = input_shape[1]
    else:
        if data_layout == 'NHWC':
            channel_num = input_shape[-1]
        else:
            raise ValueError("unsupported data layout:" + data_layout)

    param_shape = [channel_num]

    # create parameter
    scale = helper.create_parameter(
        attr=helper.param_attr,
        shape=param_shape,
        dtype=dtype,
        default_initializer=Constant(1.0))

    bias = helper.create_parameter(
        attr=helper.bias_attr, shape=param_shape, dtype=dtype, is_bias=True)

    mean = helper.create_parameter(
        attr=ParamAttr(
            name=moving_mean_name,
            initializer=Constant(0.0),
            trainable=False,
            do_model_average=do_model_average_for_mean_and_var),
        shape=param_shape,
        dtype=input.dtype)
    mean.stop_gradient = True

    variance = helper.create_parameter(
        attr=ParamAttr(
            name=moving_variance_name,
            initializer=Constant(1.0),
            trainable=False,
            do_model_average=do_model_average_for_mean_and_var),
        shape=param_shape,
        dtype=input.dtype)
    variance.stop_gradient = True

    # create output
    # mean and mean_out share the same memory
    mean_out = mean
    # variance and variance out share the same memory
    variance_out = variance
    saved_mean = helper.create_tmp_variable(dtype=dtype, stop_gradient=True)
    saved_variance = helper.create_tmp_variable(dtype=dtype, stop_gradient=True)

    batch_norm_out = helper.create_tmp_variable(dtype)

    helper.append_op(
        type="batch_norm",
        inputs={
            "X": input,
            "Scale": scale,
            "Bias": bias,
            "Mean": mean,
            "Variance": variance
        },
        outputs={
            "Y": batch_norm_out,
            "MeanOut": mean_out,
            "VarianceOut": variance_out,
            "SavedMean": saved_mean,
            "SavedVariance": saved_variance
        },
        attrs={
            "momentum": momentum,
            "epsilon": epsilon,
            "is_test": is_test,
            "use_mkldnn": use_mkldnn,
            "fuse_with_relu": fuse_with_relu
        })

    return helper.append_activation(batch_norm_out)


@templatedoc()
def layer_norm(input,
               scale=True,
               shift=True,
               begin_norm_axis=1,
               epsilon=1e-05,
               param_attr=None,
               bias_attr=None,
               act=None,
               name=None):
    """
    ${comment}

    The formula is as follows:

    ..  math::

        \\mu & = \\frac{1}{H}\\sum_{i=1}^{H} a_i

        \\sigma & = \\sqrt{\\frac{1}{H}\sum_{i=1}^{H}(a_i - \\mu)^2}

        h & = f(\\frac{g}{\\sigma}(a - \\mu) + b)

    * :math:`a`: the vector representation of the summed inputs to the neurons
    in that layer.

    * :math:`H`: the number of hidden units in a layers

    * :math:`g`: the trainable scale parameter.

    * :math:`b`: the trainable bias parameter.

    Args:
        input(Variable): The input tensor variable.
        scale(bool): Whether to learn the adaptive gain :math:`g` after
            normalization.
        shift(bool): Whether to learn the adaptive bias :math:`b` after
            normalization.
        begin_norm_axis(bool): The normalization will be performed along
            dimensions from :attr:`begin_norm_axis` to :attr:`rank(input)`.
        epsilon(float): The small value added to the variance to prevent
            division by zero.
        param_attr(ParamAttr|None): The parameter attribute for the learnable
            gain :math:`g`.
        bias_attr(ParamAttr|None): The parameter attribute for the learnable
            bias :math:`b`.
        act(str): Activation to be applied to the output of layer normalizaiton.
        name (str): The name of this layer. It is optional.

    Returns:
        ${y_comment}

    Examples:

        >>> data = fluid.layers.data(name='data', shape=[3, 32, 32],
        >>>                          dtype='float32')
        >>> x = fluid.layers.layer_norm(input=data, begin_norm_axis=1)
    """
    helper = LayerHelper('layer_norm', **locals())
    dtype = helper.input_dtype()

    # create intput and parameters
    inputs = {'X': input}
    input_shape = input.shape
    param_shape = [reduce(lambda x, y: x * y, input_shape[begin_norm_axis:])]
    if scale:
        scale = helper.create_parameter(
            attr=helper.param_attr,
            shape=param_shape,
            dtype=dtype,
            default_initializer=Constant(1.0))
        inputs['Scale'] = scale
    if shift:
        assert bias_attr is not False
        bias = helper.create_parameter(
            attr=helper.bias_attr, shape=param_shape, dtype=dtype, is_bias=True)
        inputs['Bias'] = bias

    # create output
    mean_out = helper.create_tmp_variable(dtype=dtype, stop_gradient=True)
    variance_out = helper.create_tmp_variable(dtype=dtype, stop_gradient=True)
    layer_norm_out = helper.create_tmp_variable(dtype)

    helper.append_op(
        type="layer_norm",
        inputs=inputs,
        outputs={
            "Y": layer_norm_out,
            "Mean": mean_out,
            "Variance": variance_out,
        },
        attrs={"epsilon": epsilon,
               "begin_norm_axis": begin_norm_axis})

    return helper.append_activation(layer_norm_out)


def conv2d_transpose(input,
                     num_filters,
                     output_size=None,
                     filter_size=None,
                     padding=0,
                     stride=1,
                     dilation=1,
                     groups=None,
                     param_attr=None,
                     bias_attr=None,
                     use_cudnn=True,
                     act=None,
                     name=None):
    """
    **Convlution2D transpose layer**

    The convolution2D transpose layer calculates the output based on the input,
    filter, and dilations, strides, paddings. Input(Input) and output(Output)
    are in NCHW format. Where N is batch size, C is the number of channels,
    H is the height of the feature, and W is the width of the feature.
    Parameters(dilations, strides, paddings) are two elements. These two elements
    represent height and width, respectively. The details of convolution transpose
    layer, please refer to the following explanation and references
    `therein <http://www.matthewzeiler.com/wp-content/uploads/2017/07/cvpr2010.pdf>`_.
    If bias attribution and activation type are provided, bias is added to
    the output of the convolution, and the corresponding activation function
    is applied to the final result.

    For each input :math:`X`, the equation is:

    .. math::

        Out = \sigma (W \\ast X + b)

    Where:

    * :math:`X`: Input value, a tensor with NCHW format.
    * :math:`W`: Filter value, a tensor with MCHW format.
    * :math:`\\ast`: Convolution operation.
    * :math:`b`: Bias value, a 2-D tensor with shape [M, 1].
    * :math:`\\sigma`: Activation function.
    * :math:`Out`: Output value, the shape of :math:`Out` and :math:`X` may be different.

    Example:

        - Input:

          Input shape: :math:`(N, C_{in}, H_{in}, W_{in})`

          Filter shape: :math:`(C_{in}, C_{out}, H_f, W_f)`

        - Output:

          Output shape: :math:`(N, C_{out}, H_{out}, W_{out})`

        Where

        .. math::

           H_{out} &= (H_{in} - 1) * strides[0] - 2 * paddings[0] + dilations[0] * (H_f - 1) + 1 \\\\
           W_{out} &= (W_{in} - 1) * strides[1] - 2 * paddings[1] + dilations[1] * (W_f - 1) + 1

    Args:
        input(Variable): The input image with [N, C, H, W] format.
        num_filters(int): The number of the filter. It is as same as the output
            image channel.
        output_size(int|tuple|None): The output image size. If output size is a
            tuple, it must contain two integers, (image_H, image_W). This
            parameter only works when filter_size is None.
        filter_size(int|tuple|None): The filter size. If filter_size is a tuple,
            it must contain two integers, (filter_size_H, filter_size_W).
            Otherwise, the filter will be a square. None if use output size to
            calculate filter_size.
        padding(int|tuple): The padding size. If padding is a tuple, it must
            contain two integers, (padding_H, padding_W). Otherwise, the
            padding_H = padding_W = padding. Default: padding = 0.
        stride(int|tuple): The stride size. If stride is a tuple, it must
            contain two integers, (stride_H, stride_W). Otherwise, the
            stride_H = stride_W = stride. Default: stride = 1.
        dilation(int|tuple): The dilation size. If dilation is a tuple, it must
            contain two integers, (dilation_H, dilation_W). Otherwise, the
            dilation_H = dilation_W = dilation. Default: dilation = 1.
        groups(int): The groups number of the Conv2d transpose layer. Inspired by
            grouped convolution in Alex Krizhevsky's Deep CNN paper, in which
            when group=2, the first half of the filters is only connected to the
            first half of the input channels, while the second half of the
            filters is only connected to the second half of the input channels.
            Default: groups=1
        param_attr(ParamAttr): The parameters to the Conv2d_transpose Layer.
                               Default: None
        bias_attr(ParamAttr): Bias parameter for the Conv2d layer. Default: None
        use_cudnn(bool): Use cudnn kernel or not, it is valid only when the cudnn
            library is installed. Default: True
        act(str): Activation type. Default: None
        name(str|None): A name for this layer(optional). If set None, the layer
            will be named automatically.

    Returns:
        Variable: The tensor variable storing the convolution transpose result.

    Raises:
        ValueError: If the shapes of input, filter_size, stride, padding and
                    groups mismatch.

    Examples:
       .. code-block:: python

          data = fluid.layers.data(name='data', shape=[3, 32, 32], dtype='float32')
          conv2d_transpose = fluid.layers.conv2d_transpose(input=data, num_filters=2, filter_size=3)
    """

    input_channel = input.shape[1]

    op_type = 'conv2d_transpose'
    if (input_channel == groups and num_filters == input_channel and
            not use_cudnn):
        op_type = 'depthwise_conv2d_transpose'

    helper = LayerHelper(op_type, **locals())
    if not isinstance(input, Variable):
        raise TypeError("Input of conv2d_transpose must be Variable")

    padding = utils.convert_to_list(padding, 2, 'padding')
    stride = utils.convert_to_list(stride, 2, 'stride')
    dilation = utils.convert_to_list(dilation, 2, 'dilation')

    if not isinstance(use_cudnn, bool):
        raise ValueError("use_cudnn should be True or False")

    if filter_size is None:
        if output_size is None:
            raise ValueError("output_size must be set when filter_size is None")
        if isinstance(output_size, int):
            output_size = [output_size, output_size]

        h_in = input.shape[2]
        w_in = input.shape[3]

        filter_size_h = (output_size[0] - (h_in - 1) * stride[0] + 2 *
                         padding[0] - 1) // dilation[0] + 1
        filter_size_w = (output_size[1] - (w_in - 1) * stride[1] + 2 *
                         padding[1] - 1) // dilation[1] + 1
        filter_size = [filter_size_h, filter_size_w]
    else:
        filter_size = utils.convert_to_list(filter_size, 2,
                                            'conv2d_transpose.filter_size')

    groups = 1 if groups is None else groups
    filter_shape = [input_channel, num_filters // groups] + filter_size
    img_filter = helper.create_parameter(
        dtype=input.dtype, shape=filter_shape, attr=helper.param_attr)

    pre_bias = helper.create_tmp_variable(dtype=input.dtype)
    helper.append_op(
        type=op_type,
        inputs={'Input': [input],
                'Filter': [img_filter]},
        outputs={'Output': pre_bias},
        attrs={
            'strides': stride,
            'paddings': padding,
            'dilations': dilation,
            'groups': groups,
            'use_cudnn': use_cudnn
        })

    pre_act = helper.append_bias_op(pre_bias, dim_start=1, dim_end=2)
    out = helper.append_activation(pre_act)
    return out


def conv3d_transpose(input,
                     num_filters,
                     output_size=None,
                     filter_size=None,
                     padding=0,
                     stride=1,
                     dilation=1,
                     groups=None,
                     param_attr=None,
                     bias_attr=None,
                     use_cudnn=True,
                     act=None,
                     name=None):
    """
    **Convlution3D transpose layer**

    The convolution3D transpose layer calculates the output based on the input,
    filter, and dilations, strides, paddings. Input(Input) and output(Output)
    are in NCDHW format. Where N is batch size, C is the number of channels,
    D is the depth of the feature, H is the height of the feature, and W
    is the width of the feature. Parameters(dilations, strides, paddings) are
    two elements. These two elements represent height and width, respectively.
    The details of convolution transpose layer, please refer to the following
    explanation and references `therein <http://www.matthewzeiler.com/wp-content/uploads/2017/07/cvpr2010.pdf>`_.
    If bias attribution and activation type are provided, bias is added to
    the output of the convolution, and the corresponding activation function
    is applied to the final result.

    For each input :math:`X`, the equation is:

    .. math::

        Out = \sigma (W \\ast X + b)

    In the above equation:

    * :math:`X`: Input value, a tensor with NCDHW format.
    * :math:`W`: Filter value, a tensor with MCDHW format.
    * :math:`\\ast`: Convolution operation.
    * :math:`b`: Bias value, a 2-D tensor with shape [M, 1].
    * :math:`\\sigma`: Activation function.
    * :math:`Out`: Output value, the shape of :math:`Out` and :math:`X` may be different.

    Example:

        - Input:

          Input shape: :math:`(N, C_{in}, D_{in}, H_{in}, W_{in})`

          Filter shape: :math:`(C_{in}, C_{out}, D_f, H_f, W_f)`

        - Output:

          Output shape: :math:`(N, C_{out}, D_{out}, H_{out}, W_{out})`

        Where

        .. math::

           D_{out} &= (D_{in} - 1) * strides[0] - 2 * paddings[0] + dilations[0] * (D_f - 1) + 1 \\\\
           H_{out} &= (H_{in} - 1) * strides[1] - 2 * paddings[1] + dilations[1] * (H_f - 1) + 1 \\\\
           W_{out} &= (W_{in} - 1) * strides[2] - 2 * paddings[2] + dilations[2] * (W_f - 1) + 1

    Args:
        input(Variable): The input image with [N, C, D, H, W] format.
        num_filters(int): The number of the filter. It is as same as the output
            image channel.
        output_size(int|tuple|None): The output image size. If output size is a
            tuple, it must contain three integers, (image_D, image_H, image_W). This
            parameter only works when filter_size is None.
        filter_size(int|tuple|None): The filter size. If filter_size is a tuple,
            it must contain three integers, (filter_size_D, filter_size_H, filter_size_W).
            Otherwise, the filter will be a square. None if use output size to
            calculate filter_size.
        padding(int|tuple): The padding size. If padding is a tuple, it must
            contain three integers, (padding_D, padding_H, padding_W). Otherwise, the
            padding_D = padding_H = padding_W = padding. Default: padding = 0.
        stride(int|tuple): The stride size. If stride is a tuple, it must
            contain three integers, (stride_D, stride_H, stride_W). Otherwise, the
            stride_D = stride_H = stride_W = stride. Default: stride = 1.
        dilation(int|tuple): The dilation size. If dilation is a tuple, it must
            contain three integers, (dilation_D, dilation_H, dilation_W). Otherwise, the
            dilation_D = dilation_H = dilation_W = dilation. Default: dilation = 1.
        groups(int): The groups number of the Conv3d transpose layer. Inspired by
            grouped convolution in Alex Krizhevsky's Deep CNN paper, in which
            when group=2, the first half of the filters is only connected to the
            first half of the input channels, while the second half of the
            filters is only connected to the second half of the input channels.
            Default: groups=1
        param_attr(ParamAttr): The parameters to the Conv3d_transpose Layer.
            Default: None
        bias_attr(ParamAttr): Bias parameter for the Conv3d layer. Default: None
        use_cudnn(bool): Use cudnn kernel or not, it is valid only when the cudnn
            library is installed. Default: True
        act(str): Activation type. Default: None
        name(str|None): A name for this layer(optional). If set None, the layer
            will be named automatically.

    Returns:
        Variable: The tensor variable storing the convolution transpose result.

    Raises:
        ValueError: If the shapes of input, filter_size, stride, padding and
                    groups mismatch.

    Examples:
       .. code-block:: python

          data = fluid.layers.data(name='data', shape=[3, 12, 32, 32], dtype='float32')
          conv3d_transpose = fluid.layers.conv3d_transpose(input=data, num_filters=2, filter_size=3)
    """
    l_type = "conv3d_transpose"
    helper = LayerHelper(l_type, **locals())
    if not isinstance(input, Variable):
        raise TypeError("Input of conv3d_transpose must be Variable")
    input_channel = input.shape[1]

    padding = utils.convert_to_list(padding, 3, 'padding')
    stride = utils.convert_to_list(stride, 3, 'stride')
    dilation = utils.convert_to_list(dilation, 3, 'dilation')

    if not isinstance(use_cudnn, bool):
        raise ValueError("use_cudnn should be True or False")

    if filter_size is None:
        if output_size is None:
            raise ValueError("output_size must be set when filter_size is None")
        if isinstance(output_size, int):
            output_size = [output_size, output_size]

        d_in = input.shape[2]
        h_in = input.shape[3]
        w_in = input.shape[4]

        filter_size_d = (output_size[0] - (d_in - 1) * stride[0] + 2 *
                         padding[0] - 1) // dilation[0] + 1
        filter_size_h = (output_size[1] - (h_in - 1) * stride[1] + 2 *
                         padding[1] - 1) // dilation[1] + 1
        filter_size_w = (output_size[2] - (w_in - 1) * stride[2] + 2 *
                         padding[2] - 1) // dilation[2] + 1
        filter_size = [filter_size_d, filter_size_h, filter_size_w]
    else:
        filter_size = utils.convert_to_list(filter_size, 3,
                                            'conv3d_transpose.filter_size')

    groups = 1 if groups is None else groups
    filter_shape = [input_channel, num_filters // groups] + filter_size
    img_filter = helper.create_parameter(
        dtype=input.dtype, shape=filter_shape, attr=helper.param_attr)

    pre_bias = helper.create_tmp_variable(dtype=input.dtype)
    helper.append_op(
        type=l_type,
        inputs={'Input': [input],
                'Filter': [img_filter]},
        outputs={'Output': pre_bias},
        attrs={
            'strides': stride,
            'paddings': padding,
            'dilations': dilation,
            'groups': groups,
            'use_cudnn': use_cudnn
        })

    pre_act = helper.append_bias_op(pre_bias, dim_start=1, dim_end=2)
    out = helper.append_activation(pre_act)
    return out


def sequence_expand(x, y, ref_level=-1, name=None):
    """Sequence Expand Layer. This layer will expand the input variable **x**
    according to specified level lod of **y**. Please note that lod level of
    **x** is at most 1 and rank of **x** is at least 2. When rank of **x**
    is greater than 2, then it would be viewed as a 2-D tensor.
    Following examples will explain how sequence_expand works:

    .. code-block:: text

        * Case 1
            x is a LoDTensor:
                x.lod  = [[2,        2]]
                x.data = [[a], [b], [c], [d]]
                x.dims = [4, 1]

            y is a LoDTensor:
                y.lod = [[2,    2],
                         [3, 3, 1, 1]]

            ref_level: 0

            then output is a 1-level LoDTensor:
                out.lod =  [[2,        2,        2,        2]]
                out.data = [[a], [b], [a], [b], [c], [d], [c], [d]]
                out.dims = [8, 1]

        * Case 2
            x is a Tensor:
                x.data = [[a], [b], [c]]
                x.dims = [3, 1]

            y is a LoDTensor:
                y.lod = [[2, 0, 3]]

            ref_level: -1

            then output is a Tensor:
                out.data = [[a], [a], [c], [c], [c]]
                out.dims = [5, 1]
    Args:
        x (Variable): The input variable which is a Tensor or LoDTensor.
        y (Variable): The input variable which is a LoDTensor.
        ref_level (int): Lod level of `y` to be referred by `x`. If set to -1,
                         refer the last level of lod.
        name(str|None): A name for this layer(optional). If set None, the layer
                        will be named automatically.

    Returns:
        Variable: The expanded variable which is a LoDTensor.

    Examples:
        .. code-block:: python

            x = fluid.layers.data(name='x', shape=[10], dtype='float32')
            y = fluid.layers.data(name='y', shape=[10, 20],
                             dtype='float32', lod_level=1)
            out = layers.sequence_expand(x=x, y=y, ref_level=0)
    """
    helper = LayerHelper('sequence_expand', input=x, **locals())
    dtype = helper.input_dtype()
    tmp = helper.create_tmp_variable(dtype)
    helper.append_op(
        type='sequence_expand',
        inputs={'X': x,
                'Y': y},
        outputs={'Out': tmp},
        attrs={'ref_level': ref_level})
    return tmp


def beam_search(pre_ids,
                pre_scores,
                ids,
                scores,
                beam_size,
                end_id,
                level=0,
                name=None):
    """
    Beam search is a classical algorithm for selecting candidate words in a
    machine translation task.

    Refer to `Beam search <https://en.wikipedia.org/wiki/Beam_search>`_
    for more details.

    This layer does the search in beams for one time step. Specifically, it
    selects the top-K candidate word ids of current step from :attr:`ids`
    according to their :attr:`scores` for all source sentences, where K is
    :attr:`beam_size` and :attr:`ids, scores` are predicted results from the
    computation cell. Additionally, :attr:`pre_ids` and :attr:`pre_scores` are
    the output of beam_search at previous step, they are needed for special use
    to handle ended candidate translations.

    Note that the :attr:`scores` passed in should be accumulated scores, and
    length penalty should be done with extra operators before calculating the
    accumulated scores if needed, also suggest finding top-K before it and
    using the top-K candidates following.

    Please see the following demo for a fully beam search usage example:

        fluid/tests/book/test_machine_translation.py

    Args:
        pre_ids(Variable): The LodTensor variable which is the output of
            beam_search at previous step. It should be a LodTensor with shape
            :math:`(batch_size, 1)` and lod
            :math:`[[0, 1, ... , batch_size], [0, 1, ..., batch_size]]` at the
            first step.
        pre_scores(Variable): The LodTensor variable which is the output of
            beam_search at previous step.
        ids(Variable): The LodTensor variable containing the candidates ids.
            Its shape should be :math:`(batch_size \\times beam_size, K)`,
            where :math:`K` supposed to be :attr:`beam_size`.
        scores(Variable): The LodTensor variable containing the accumulated
            scores corresponding to :attr:`ids` and its shape is the same as
            the shape of :attr:`ids`.
        beam_size(int): The beam width used in beam search.
        end_id(int): The id of end token.
        level(int, default 0): It can be ignored and mustn't change currently.
            It means the source level of lod, which is explained as following.
            The lod level of :attr:`ids` should be 2. The first level is source
            level which describes how many prefixes (branchs) for each source
            sentece (beam), and the second level is sentence level which
            describes how these candidates belong to the prefix. The paths
            linking prefixes and selected candidates are organized and reserved
            in lod.
        name(str|None): A name for this layer(optional). If set None, the layer
                        will be named automatically.

    Returns:
        Variable: The LodTensor pair containing the selected ids and the \
            corresponding scores.

    Examples:
        .. code-block:: python

            # Suppose `probs` contains predicted results from the computation
            # cell and `pre_ids` and `pre_scores` is the output of beam_search
            # at previous step.
            topk_scores, topk_indices = layers.topk(probs, k=beam_size)
            accu_scores = layers.elementwise_add(
                x=layers.log(x=topk_scores)),
                y=layers.reshape(
                    pre_scores, shape=[-1]),
                axis=0)
            selected_ids, selected_scores = layers.beam_search(
                pre_ids=pre_ids,
                pre_scores=pre_scores,
                ids=topk_indices,
                scores=accu_scores,
                beam_size=beam_size,
                end_id=end_id)
    """
    helper = LayerHelper('beam_search', **locals())
    score_type = scores.dtype
    id_type = ids.dtype

    selected_scores = helper.create_tmp_variable(dtype=score_type)
    selected_ids = helper.create_tmp_variable(dtype=id_type)

    helper.append_op(
        type='beam_search',
        inputs={
            'pre_ids': pre_ids,
            'pre_scores': pre_scores,
            'ids': ids,
            'scores': scores,
        },
        outputs={
            'selected_ids': selected_ids,
            'selected_scores': selected_scores,
        },
        attrs={
            # TODO(ChunweiYan) to assure other value support
            'level': level,
            'beam_size': beam_size,
            'end_id': end_id,
        })

    return selected_ids, selected_scores


def beam_search_decode(ids, scores, beam_size, end_id, name=None):
    """
    Beam Search Decode Layer. This layer constructs the full hypotheses for
    each source sentence by walking back along the LoDTensorArray :attr:`ids`
    whose lods can be used to restore the path in the beam search tree.
    Please see the following demo for a fully beam search usage example:
        fluid/tests/book/test_machine_translation.py

    Args:
        ids(Variable): The LodTensorArray variable containing the selected ids
            of all steps.
        scores(Variable): The LodTensorArray variable containing the selected
            scores of all steps.
        beam_size(int): The beam width used in beam search.
        end_id(int): The id of end token.
        name(str|None): A name for this layer(optional). If set None, the layer
                        will be named automatically.

    Returns:
        Variable: The LodTensor pair containing the generated id sequences \
            and the corresponding scores. The shapes and lods of the two \
            LodTensor are same. The lod level is 2 and the two levels \
            separately indicate how many hypotheses each source sentence has \
            and how many ids each hypothesis has.

    Examples:
        .. code-block:: python
            # Suppose `ids` and `scores` are LodTensorArray variables reserving
            # the selected ids and scores of all steps
            finished_ids, finished_scores = layers.beam_search_decode(
                ids, scores, beam_size=5, end_id=0)
    """
    helper = LayerHelper('beam_search_decode', **locals())
    sentence_ids = helper.create_tmp_variable(dtype=ids.dtype)
    sentence_scores = helper.create_tmp_variable(dtype=ids.dtype)

    helper.append_op(
        type="beam_search_decode",
        inputs={"Ids": ids,
                "Scores": scores},
        outputs={
            "SentenceIds": sentence_ids,
            "SentenceScores": sentence_scores
        },
        attrs={"beam_size": beam_size,
               "end_id": end_id})

    return sentence_ids, sentence_scores


def lstm_unit(x_t,
              hidden_t_prev,
              cell_t_prev,
              forget_bias=0.0,
              param_attr=None,
              bias_attr=None,
              name=None):
    """Lstm unit layer. The equation of a lstm step is:

        .. math::

            i_t & = \sigma(W_{x_i}x_{t} + W_{h_i}h_{t-1} + b_i)

            f_t & = \sigma(W_{x_f}x_{t} + W_{h_f}h_{t-1} + b_f)

            c_t & = f_tc_{t-1} + i_t tanh (W_{x_c}x_t + W_{h_c}h_{t-1} + b_c)

            o_t & = \sigma(W_{x_o}x_{t} + W_{h_o}h_{t-1} + b_o)

            h_t & = o_t tanh(c_t)

    The inputs of lstm unit include :math:`x_t`, :math:`h_{t-1}` and
    :math:`c_{t-1}`. The 2nd dimensions of :math:`h_{t-1}` and :math:`c_{t-1}`
    should be same. The implementation separates the linear transformation and
    non-linear transformation apart. Here, we take :math:`i_t` as an example.
    The linear transformation is applied by calling a `fc` layer and the
    equation is:

        .. math::

            L_{i_t} = W_{x_i}x_{t} + W_{h_i}h_{t-1} + b_i

    The non-linear transformation is applied by calling `lstm_unit_op` and the
    equation is:

        .. math::

            i_t = \sigma(L_{i_t})

    This layer has two outputs including :math:`h_t` and :math:`o_t`.

    Args:
        x_t (Variable): The input value of current step, a 2-D tensor with shape
            M x N, M for batch size and N for input size.
        hidden_t_prev (Variable): The hidden value of lstm unit, a 2-D tensor
            with shape M x S, M for batch size and S for size of lstm unit.
        cell_t_prev (Variable): The cell value of lstm unit, a 2-D tensor with
            shape M x S, M for batch size and S for size of lstm unit.
        forget_bias (float): The forget bias of lstm unit.
        param_attr (ParamAttr): The attributes of parameter weights, used to set
            initializer, name etc.
        bias_attr (ParamAttr): The attributes of bias weights, if not False,
            bias weights will be created and be set to default value.
        name(str|None): A name for this layer(optional). If set None, the layer
                       will be named automatically.

    Returns:
        tuple: The hidden value and cell value of lstm unit.

    Raises:
        ValueError: The ranks of **x_t**, **hidden_t_prev** and **cell_t_prev**
                    not be 2 or the 1st dimensions of **x_t**, **hidden_t_prev**
                    and **cell_t_prev** not be the same or the 2nd dimensions of
                    **hidden_t_prev** and **cell_t_prev** not be the same.

    Examples:

        .. code-block:: python

             x_t = fluid.layers.fc(input=x_t_data, size=10)
             prev_hidden = fluid.layers.fc(input=prev_hidden_data, size=30)
             prev_cell = fluid.layers.fc(input=prev_cell_data, size=30)
             hidden_value, cell_value = fluid.layers.lstm_unit(x_t=x_t,
                                                    hidden_t_prev=prev_hidden,
                                                    cell_t_prev=prev_cell)
    """
    helper = LayerHelper('lstm_unit', **locals())

    if len(x_t.shape) != 2:
        raise ValueError("Rank of x_t must be 2.")

    if len(hidden_t_prev.shape) != 2:
        raise ValueError("Rank of hidden_t_prev must be 2.")

    if len(cell_t_prev.shape) != 2:
        raise ValueError("Rank of cell_t_prev must be 2.")

    if x_t.shape[0] != hidden_t_prev.shape[0] or x_t.shape[
            0] != cell_t_prev.shape[0]:
        raise ValueError("The 1st dimensions of x_t, hidden_t_prev and "
                         "cell_t_prev must be the same.")

    if hidden_t_prev.shape[1] != cell_t_prev.shape[1]:
        raise ValueError("The 2nd dimensions of hidden_t_prev and "
                         "cell_t_prev must be the same.")

    if bias_attr is None:
        bias_attr = ParamAttr()

    size = cell_t_prev.shape[1]
    concat_out = concat(input=[x_t, hidden_t_prev], axis=1)
    fc_out = fc(input=concat_out,
                size=4 * size,
                param_attr=param_attr,
                bias_attr=bias_attr)
    dtype = x_t.dtype
    c = helper.create_tmp_variable(dtype)
    h = helper.create_tmp_variable(dtype)

    helper.append_op(
        type='lstm_unit',
        inputs={"X": fc_out,
                "C_prev": cell_t_prev},
        outputs={"C": c,
                 "H": h},
        attrs={"forget_bias": forget_bias})

    return h, c


def reduce_sum(input, dim=None, keep_dim=False, name=None):
    """
    Computes the sum of tensor elements over the given dimension.

    Args:
        input (Variable): The input variable which is a Tensor or LoDTensor.
        dim (list|int|None): The dimensions along which the sum is performed. If
            :attr:`None`, sum all elements of :attr:`input` and return a
            Tensor variable with a single element, otherwise must be in the
            range :math:`[-rank(input), rank(input))`. If :math:`dim[i] < 0`,
            the dimension to reduce is :math:`rank + dim[i]`.
        keep_dim (bool|False): Whether to reserve the reduced dimension in the
            output Tensor. The result tensor will have one fewer dimension
            than the :attr:`input` unless :attr:`keep_dim` is true.
        name(str|None): A name for this layer(optional). If set None, the layer
                       will be named automatically.

    Returns:
        Variable: The reduced Tensor variable.

    Examples:
        .. code-block:: python

            # x is a Tensor variable with following elements:
            #    [[0.2, 0.3, 0.5, 0.9]
            #     [0.1, 0.2, 0.6, 0.7]]
            # Each example is followed by the corresponding output tensor.
            fluid.layers.reduce_sum(x)  # [3.5]
            fluid.layers.reduce_sum(x, dim=0)  # [0.3, 0.5, 1.1, 1.6]
            fluid.layers.reduce_sum(x, dim=-1)  # [1.9, 1.6]
            fluid.layers.reduce_sum(x, dim=1, keep_dim=True)  # [[1.9], [1.6]]

            # x is a Tensor variable with shape [2, 2, 2] and elements as below:
            #      [[[1, 2], [3, 4]],
            #      [[5, 6], [7, 8]]]
            # Each example is followed by the corresponding output tensor.
            fluid.layers.reduce_sum(x, dim=[1, 2]) # [10, 26]
            fluid.layers.reduce_sum(x, dim=[0, 1]) # [16, 20]

    """
    helper = LayerHelper('reduce_sum', **locals())
    out = helper.create_tmp_variable(dtype=helper.input_dtype())
    if dim is not None and not isinstance(dim, list):
        dim = [dim]
    helper.append_op(
        type='reduce_sum',
        inputs={'X': input},
        outputs={'Out': out},
        attrs={
            'dim': dim if dim != None else [0],
            'keep_dim': keep_dim,
            'reduce_all': True if dim == None else False
        })
    return out


def reduce_mean(input, dim=None, keep_dim=False, name=None):
    """
    Computes the mean of the input tensor's elements along the given dimension.

    Args:
        input (Variable): The input variable which is a Tensor or LoDTensor.
        dim (list|int|None): The dimension along which the mean is computed. If
            `None`, compute the mean over all elements of :attr:`input`
            and return a variable with a single element, otherwise it
            must be in the range :math:`[-rank(input), rank(input))`. If
            :math:`dim[i] < 0`, the dimension to reduce is
            :math:`rank(input) + dim[i]`.
        keep_dim (bool): Whether to reserve the reduced dimension in the
            output Tensor. The result tensor will have one fewer dimension
            than the :attr:`input` unless :attr:`keep_dim` is true.
        name(str|None): A name for this layer(optional). If set `None`, the layer
                       will be named automatically.

    Returns:
        Variable: The reduced mean Variable.

    Examples:
        .. code-block:: python

            # x is a Tensor variable with following elements:
            #    [[0.2, 0.3, 0.5, 0.9]
            #     [0.1, 0.2, 0.6, 0.7]]
            # Each example is followed by the correspending output tensor.
            fluid.layers.reduce_mean(x)  # [0.4375]
            fluid.layers.reduce_mean(x, dim=0)  # [0.15, 0.25, 0.55, 0.8]
            fluid.layers.reduce_mean(x, dim=-1)  # [0.475, 0.4]
            fluid.layers.reduce_mean(
                x, dim=1, keep_dim=True)  # [[0.475], [0.4]]

            # x is a Tensor variable with shape [2, 2, 2] and elements as below:
            #      [[[1.0, 2.0], [3.0, 4.0]],
            #      [[5.0, 6.0], [7.0, 8.0]]]
            # Each example is followed by the correspending output tensor.
            fluid.layers.reduce_mean(x, dim=[1, 2]) # [2.5, 6.5]
            fluid.layers.reduce_mean(x, dim=[0, 1]) # [4.0, 5.0]
    """
    helper = LayerHelper('reduce_mean', **locals())
    out = helper.create_tmp_variable(dtype=helper.input_dtype())
    if dim is not None and not isinstance(dim, list):
        dim = [dim]
    helper.append_op(
        type='reduce_mean',
        inputs={'X': input},
        outputs={'Out': out},
        attrs={
            'dim': dim if dim != None else [0],
            'keep_dim': keep_dim,
            'reduce_all': True if dim == None else False
        })
    return out


def reduce_max(input, dim=None, keep_dim=False, name=None):
    """
    Computes the maximum of tensor elements over the given dimension.

    Args:
        input (Variable): The input variable which is a Tensor or LoDTensor.
        dim (list|int|None): The dimension along which the maximum is computed.
            If :attr:`None`, compute the maximum over all elements of
            :attr:`input` and return a Tensor variable with a single element,
            otherwise must be in the range :math:`[-rank(input), rank(input))`.
            If :math:`dim[i] < 0`, the dimension to reduce is :math:`rank + dim[i]`.
        keep_dim (bool): Whether to reserve the reduced dimension in the
            output Tensor. The result tensor will have one fewer dimension
            than the :attr:`input` unless :attr:`keep_dim` is true.
        name(str|None): A name for this layer(optional). If set None, the layer
                       will be named automatically.

    Returns:
        Variable: The reduced Tensor variable.

    Examples:
        .. code-block:: python

            # x is a Tensor variable with following elements:
            #    [[0.2, 0.3, 0.5, 0.9]
            #     [0.1, 0.2, 0.6, 0.7]]
            # Each example is followed by the correspending output tensor.
            fluid.layers.reduce_max(x)  # [0.9]
            fluid.layers.reduce_max(x, dim=0)  # [0.2, 0.3, 0.6, 0.9]
            fluid.layers.reduce_max(x, dim=-1)  # [0.9, 0.7]
            fluid.layers.reduce_max(x, dim=1, keep_dim=True)  # [[0.9], [0.7]]

            # x is a Tensor variable with shape [2, 2, 2] and elements as below:
            #      [[[1.0, 2.0], [3.0, 4.0]],
            #      [[5.0, 6.0], [7.0, 8.0]]]
            # Each example is followed by the correspending output tensor.
            fluid.layers.reduce_max(x, dim=[1, 2]) # [4.0, 8.0]
            fluid.layers.reduce_max(x, dim=[0, 1]) # [7.0, 8.0]
    """
    helper = LayerHelper('reduce_max', **locals())
    out = helper.create_tmp_variable(dtype=helper.input_dtype())
    if dim is not None and not isinstance(dim, list):
        dim = [dim]
    helper.append_op(
        type='reduce_max',
        inputs={'X': input},
        outputs={'Out': out},
        attrs={
            'dim': dim if dim != None else [0],
            'keep_dim': keep_dim,
            'reduce_all': True if dim == None else False
        })
    return out


def reduce_min(input, dim=None, keep_dim=False, name=None):
    """
    Computes the minimum of tensor elements over the given dimension.

    Args:
        input (Variable): The input variable which is a Tensor or LoDTensor.
        dim (list|int|None): The dimensions along which the minimum is computed.
            If :attr:`None`, compute the minimum over all elements of
            :attr:`input` and return a Tensor variable with a single element,
            otherwise must be in the range :math:`[-rank(input), rank(input))`.
            If :math:`dim[i] < 0`, the dimension to reduce is :math:`rank + dim[i]`.
        keep_dim (bool): Whether to reserve the reduced dimension in the
            output Tensor. The result tensor will have one fewer dimension
            than the :attr:`input` unless :attr:`keep_dim` is true.
        name(str|None): A name for this layer(optional). If set None, the layer
                       will be named automatically.

    Returns:
        Variable: The reduced Tensor variable.

    Examples:
        .. code-block:: python

            # x is a Tensor variable with following elements:
            #    [[0.2, 0.3, 0.5, 0.9]
            #     [0.1, 0.2, 0.6, 0.7]]
            # Each example is followed by the correspending output tensor.
            fluid.layers.reduce_min(x)  # [0.1]
            fluid.layers.reduce_min(x, dim=0)  # [0.1, 0.2, 0.5, 0.7]
            fluid.layers.reduce_min(x, dim=-1)  # [0.2, 0.1]
            fluid.layers.reduce_min(x, dim=1, keep_dim=True)  # [[0.2], [0.1]]

            # x is a Tensor variable with shape [2, 2, 2] and elements as below:
            #      [[[1.0, 2.0], [3.0, 4.0]],
            #      [[5.0, 6.0], [7.0, 8.0]]]
            # Each example is followed by the correspending output tensor.
            fluid.layers.reduce_min(x, dim=[1, 2]) # [1.0, 5.0]
            fluid.layers.reduce_min(x, dim=[0, 1]) # [1.0, 2.0]
    """
    helper = LayerHelper('reduce_min', **locals())
    out = helper.create_tmp_variable(dtype=helper.input_dtype())
    if dim is not None and not isinstance(dim, list):
        dim = [dim]
    helper.append_op(
        type='reduce_min',
        inputs={'X': input},
        outputs={'Out': out},
        attrs={
            'dim': dim if dim != None else [0],
            'keep_dim': keep_dim,
            'reduce_all': True if dim == None else False
        })
    return out


def reduce_prod(input, dim=None, keep_dim=False, name=None):
    """
    Computes the product of tensor elements over the given dimension.

    Args:
        input (Variable): The input variable which is a Tensor or LoDTensor.
        dim (list|int|None): The dimensions along which the product is performed. If
            :attr:`None`, multipy all elements of :attr:`input` and return a
            Tensor variable with a single element, otherwise must be in the
            range :math:`[-rank(input), rank(input))`. If :math:`dim[i] < 0`,
            the dimension to reduce is :math:`rank + dim[i]`.
        keep_dim (bool|False): Whether to reserve the reduced dimension in the
            output Tensor. The result tensor will have one fewer dimension
            than the :attr:`input` unless :attr:`keep_dim` is true.
        name(str|None): A name for this layer(optional). If set None, the
            layer will be named automatically.

    Returns:
        Variable: The reduced Tensor variable.

    Examples:
        .. code-block:: python

            # x is a Tensor variable with following elements:
            #    [[0.2, 0.3, 0.5, 0.9]
            #     [0.1, 0.2, 0.6, 0.7]]
            # Each example is followed by the correspending output tensor.
            fluid.layers.reduce_prod(x)  # [0.0002268]
            fluid.layers.reduce_prod(x, dim=0)  # [0.02, 0.06, 0.3, 0.63]
            fluid.layers.reduce_prod(x, dim=-1)  # [0.027, 0.0084]
            fluid.layers.reduce_prod(x, dim=1,
                                     keep_dim=True)  # [[0.027], [0.0084]]

            # x is a Tensor variable with shape [2, 2, 2] and elements as below:
            #      [[[1.0, 2.0], [3.0, 4.0]],
            #      [[5.0, 6.0], [7.0, 8.0]]]
            # Each example is followed by the correspending output tensor.
            fluid.layers.reduce_prod(x, dim=[1, 2]) # [24.0, 1680.0]
            fluid.layers.reduce_prod(x, dim=[0, 1]) # [105.0, 384.0]
    """
    helper = LayerHelper('reduce_prod', **locals())
    out = helper.create_tmp_variable(dtype=helper.input_dtype())
    if dim is not None and not isinstance(dim, list):
        dim = [dim]
    helper.append_op(
        type='reduce_prod',
        inputs={'X': input},
        outputs={'Out': out},
        attrs={
            'dim': dim if dim != None else [0],
            'keep_dim': keep_dim,
            'reduce_all': True if dim == None else False
        })
    return out


def split(input, num_or_sections, dim=-1, name=None):
    """
    Split the input tensor into multiple sub-tensors.

    Args:
        input (Variable): The input variable which is a Tensor or LoDTensor.
        num_or_sections (int|list): If :attr:`num_or_sections` is an integer,
            then the integer indicates the number of equal sized sub-tensors
            that the tensor will be divided into. If :attr:`num_or_sections`
            is a list of integers, the length of list indicates the number of
            sub-tensors and the integers indicate the sizes of sub-tensors'
            :attr:`dim` dimension orderly.
        dim (int): The dimension along which to split. If :math:`dim < 0`, the
            dimension to split along is :math:`rank(input) + dim`.
        name(str|None): A name for this layer(optional). If set None, the layer
                       will be named automatically.

    Returns:
        list(Variable): The list of segmented tensor variables.

    Examples:
        .. code-block:: python

            # x is a Tensor variable with shape [3, 9, 5]:
            x0, x1, x2 = fluid.layers.split(x, num_or_sections=3, dim=1)
            x0.shape  # [3, 3, 5]
            x1.shape  # [3, 3, 5]
            x2.shape  # [3, 3, 5]
            x0, x1, x2 = fluid.layers.split(
                x, num_or_sections=[2, 3, 4], dim=1)
            x0.shape  # [3, 2, 5]
            x1.shape  # [3, 3, 5]
            x2.shape  # [3, 4, 5]
    """
    helper = LayerHelper('split', **locals())
    input_shape = input.shape
    dim = (len(input_shape) + dim) if dim < 0 else dim
    if isinstance(num_or_sections, int):
        assert num_or_sections > 1, 'num_or_sections must be more than 1.'
        num = num_or_sections
    else:
        assert len(num_or_sections) < input_shape[
            dim], 'len(num_or_sections) must not be more than input.shape[dim].'
        num = len(num_or_sections)
    outs = [
        helper.create_tmp_variable(dtype=helper.input_dtype())
        for i in range(num)
    ]
    helper.append_op(
        type='split',
        inputs={'X': input},
        outputs={'Out': outs},
        attrs={
            'num': num_or_sections if isinstance(num_or_sections, int) else 0,
            'sections': num_or_sections
            if isinstance(num_or_sections, list) else [],
            'axis': dim
        })
    return outs


def l2_normalize(x, axis, epsilon=1e-12, name=None):
    """
    **L2 normalize Layer**

    The l2 normalize layer normalizes `x` along dimension `axis` using an L2
    norm. For a 1-D tensor (`dim` is fixed to 0), this layer computes

    .. math::

        y = \\frac{x}{ \sqrt{\sum {x^2} + epsion }}

    For `x` with more dimensions, this layer independently normalizes each 1-D
    slice along dimension `axis`.

    Args:
        x(Variable|list): The input tensor to l2_normalize layer.
        axis(int): The axis on which to apply normalization. If `axis < 0`, \
            the dimension to normalization is rank(X) + axis. -1 is the
            last dimension.
        epsilon(float): The epsilon value is used to avoid division by zero, \
            the defalut value is 1e-10.
        name(str|None): A name for this layer(optional). If set None, the layer \
            will be named automatically.

    Returns:
        Variable: The output tensor variable is the same shape with `x`.

    Examples:

        .. code-block:: python

            data = fluid.layers.data(name="data",
                                     shape=(3, 17, 13),
                                     dtype="float32")
            normed = fluid.layers.l2_normalize(x=data, axis=1)
    """

    if len(x.shape) == 1:
        axis = 0
    helper = LayerHelper("l2_normalize", **locals())

    out = helper.create_tmp_variable(dtype=x.dtype)
    norm = helper.create_tmp_variable(dtype=x.dtype)
    helper.append_op(
        type="norm",
        inputs={"X": x},
        outputs={"Out": out,
                 "Norm": norm},
        attrs={
            "axis": 1 if axis is None else axis,
            "epsilon": epsilon,
        })
    return out


def matmul(x, y, transpose_x=False, transpose_y=False, name=None):
    """
    Applies matrix multiplication to two tensors.

    Currently, the input tensors' rank can be any, but when the rank of any
    inputs is bigger than 3, this two inputs' rank should be equal.

    The actual behavior depends on the shapes of :math:`x`, :math:`y` and the
    flag values of :attr:`transpose_x`, :attr:`transpose_y`. Specifically:

    - If a transpose flag is specified, the last two dimensions of the tensor
      are transposed. If the tensor is rank-1 of shape :math:`[D]`, then for
      :math:`x` it is treated as :math:`[1, D]` in nontransposed form and as
      :math:`[D, 1]` in transposed form, whereas for :math:`y` it is the
      opposite: It is treated as :math:`[D, 1]` in nontransposed form and as
      :math:`[1, D]` in transposed form.

    - After transpose, the two tensors are 2-D or n-D and matrix multiplication
      performs in the following way.

      - If both are 2-D, they are multiplied like conventional matrices.
      - If either is n-D, it is treated as a stack of matrices residing in the
        last two dimensions and a batched matrix multiply supporting broadcast
        applies on the two tensors.

    Also note that if the raw tensor :math:`x` or :math:`y` is rank-1 and
    nontransposed, the prepended or appended dimension :math:`1` will be
    removed after matrix multiplication.

    Args:
        x (Variable): The input variable which is a Tensor or LoDTensor.
        y (Variable): The input variable which is a Tensor or LoDTensor.
        transpose_x (bool): Whether to transpose :math:`x` before multiplication.
        transpose_y (bool): Whether to transpose :math:`y` before multiplication.
        name(str|None): A name for this layer(optional). If set None, the layer
            will be named automatically.

    Returns:
        Variable: The product Tensor variable.

    Examples:
        .. code-block:: python

            # Examples to clarify shapes of the inputs and output
            # x: [B, ..., M, K], y: [B, ..., K, N]
            fluid.layers.matmul(x, y)  # out: [B, ..., M, N]

            # x: [B, M, K], y: [B, K, N]
            fluid.layers.matmul(x, y)  # out: [B, M, N]

            # x: [B, M, K], y: [K, N]
            fluid.layers.matmul(x, y)  # out: [B, M, N]

            # x: [M, K], y: [K, N]
            fluid.layers.matmul(x, y)  # out: [M, N]

            # x: [B, M, K], y: [K]
            fluid.layers.matmul(x, y)  # out: [B, M]

            # x: [K], y: [K]
            fluid.layers.matmul(x, y)  # out: [1]

            # x: [M], y: [N]
            fluid.layers.matmul(x, y, True, True)  # out: [M, N]
    """

    def __check_input(x, y):
        if len(y.shape) > len(x.shape):
            raise ValueError(
                "Invalid inputs for matmul. "
                "x's rank should be always greater than or equal to y'rank.")

        x_shape = list(x.shape)
        y_shape = list(y.shape)
        if len(x_shape) == 1:
            x_shape = [1] + x_shape
        if len(y_shape) == 1:
            y_shape = y_shape + [1]

        # check the inner 2 dimensions
        if transpose_x:
            x_shape[-2], x_shape[-1] = x_shape[-1], x_shape[-2]
        if transpose_y:
            y_shape[-2], y_shape[-1] = y_shape[-1], y_shape[-2]
        if x_shape[-1] != y_shape[-2]:
            raise ValueError("Invalid inputs for matmul.")

        if len(y_shape) > 2:
            for i, dim_x in enumerate(x_shape[:-2]):
                if dim_x != y_shape[i]:
                    raise ValueError("Invalid inputs for matmul.")

    __check_input(x, y)

    helper = LayerHelper('matmul', **locals())
    out = helper.create_tmp_variable(dtype=x.dtype)
    helper.append_op(
        type='matmul',
        inputs={'X': x,
                'Y': y},
        outputs={'Out': out},
        attrs={'transpose_X': transpose_x,
               'transpose_Y': transpose_y})
    return out


def topk(input, k, name=None):
    """
    This operator is used to find values and indices of the k largest entries
    for the last dimension.

    If the input is a vector (1-D Tensor), finds the k largest entries in the vector
    and outputs their values and indices as vectors. Thus values[j] is the j-th
    largest entry in input, and its index is indices[j].

    If the input is a Tensor with higher rank, this operator computes the top k
    entries along the last dimension.

    For example:

    .. code-block:: text

        If:
            input = [[5, 4, 2, 3],
                     [9, 7, 10, 25],
                     [6, 2, 10, 1]]
            k = 2

        Then:
            The first output:
            values = [[5, 4],
                      [10, 25],
                      [6, 10]]

            The second output:
            indices = [[0, 1],
                       [2, 3],
                       [0, 2]]

    Args:
        input(Variable): The input variable which can be a vector or Tensor with
            higher rank.
        k(int):  The number of top elements to look for along the last dimension
                 of input.
        name(str|None): A name for this layer(optional). If set None, the layer
                       will be named automatically.
                       Default: None

    Returns:
        Tuple[Variable]: A tuple with two elements. Each element is a Variable.
        The first one is k largest elements along each last
        dimensional slice. The second one is indices of values
        within the last dimension of input.

    Raises:
        ValueError: If k < 1 or k is not less than the last dimension of input

    Examples:
        .. code-block:: python

            top5_values, top5_indices = layers.topk(input, k=5)
    """
    shape = input.shape
    if k < 1 or k >= shape[-1]:
        raise ValueError("k must be greater than 0 and less than %d." %
                         (shape[-1]))

    helper = LayerHelper("top_k", **locals())
    values = helper.create_tmp_variable(dtype=input.dtype)
    indices = helper.create_tmp_variable(dtype="int64")
    helper.append_op(
        type="top_k",
        inputs={"X": [input]},
        outputs={"Out": [values],
                 "Indices": [indices]},
        attrs={"k": k})
    values.stop_gradient = True
    indices.stop_gradient = True
    return values, indices


def edit_distance(input, label, normalized=True, ignored_tokens=None):
    """
    EditDistance operator computes the edit distances between a batch of
    hypothesis strings and their references. Edit distance, also called
    Levenshtein distance, measures how dissimilar two strings are by counting
    the minimum number of operations to transform one string into anthor.
    Here the operations include insertion, deletion, and substitution.

    For example, given hypothesis string A = "kitten" and reference
    B = "sitting", the edit distance is 3 for A will be transformed into B
    at least after two substitutions and one insertion:

    "kitten" -> "sitten" -> "sittin" -> "sitting"

    The input is a LoDTensor consisting of all the hypothesis strings with
    the total number denoted by `batch_size`, and the separation is specified
    by the LoD information. And the `batch_size` reference strings are arranged
    in order in the same way in the input LoDTensor.

    The output contains the `batch_size` results and each stands for the edit
    distance for a pair of strings respectively. If Attr(normalized) is true,
    the edit distance will be divided by the length of reference string.

    Args:
        input(Variable): The indices for hypothesis strings.
        label(Variable): The indices for reference strings.
        normalized(bool, default True): Indicated whether to normalize the edit distance by
                          the length of reference string.
        ignored_tokens(list<int>, default None): Tokens that should be removed before
                                     calculating edit distance.
        name (str): The name of this layer. It is optional.

    Returns:
        Variable: sequence-to-sequence edit distance in shape [batch_size, 1].

    Examples:
        .. code-block:: python

            x = fluid.layers.data(name='x', shape=[8], dtype='float32')
            y = fluid.layers.data(name='y', shape=[7], dtype='float32')
            cost = fluid.layers.edit_distance(input=x,label=y)
    """
    helper = LayerHelper("edit_distance", **locals())

    # remove some tokens from input and labels
    if ignored_tokens is not None and len(ignored_tokens) > 0:
        erased_input = helper.create_tmp_variable(dtype="int64")
        erased_label = helper.create_tmp_variable(dtype="int64")

        helper.append_op(
            type="sequence_erase",
            inputs={"X": [input]},
            outputs={"Out": [erased_input]},
            attrs={"tokens": ignored_tokens})
        input = erased_input

        helper.append_op(
            type="sequence_erase",
            inputs={"X": [label]},
            outputs={"Out": [erased_label]},
            attrs={"tokens": ignored_tokens})
        label = erased_label

    # edit distance op
    edit_distance_out = helper.create_tmp_variable(dtype="int64")
    sequence_num = helper.create_tmp_variable(dtype="int64")
    helper.append_op(
        type="edit_distance",
        inputs={"Hyps": [input],
                "Refs": [label]},
        outputs={"Out": [edit_distance_out],
                 "SequenceNum": [sequence_num]},
        attrs={"normalized": normalized})

    return edit_distance_out, sequence_num


def ctc_greedy_decoder(input, blank, name=None):
    """
    This op is used to decode sequences by greedy policy by below steps:

    1. Get the indexes of max value for each row in input. a.k.a.
       numpy.argmax(input, axis=0).
    2. For each sequence in result of step1, merge repeated tokens between two
       blanks and delete all blanks.

    A simple example as below:

    .. code-block:: text

        Given:

        input.data = [[0.6, 0.1, 0.3, 0.1],
                      [0.3, 0.2, 0.4, 0.1],
                      [0.1, 0.5, 0.1, 0.3],
                      [0.5, 0.1, 0.3, 0.1],

                      [0.5, 0.1, 0.3, 0.1],
                      [0.2, 0.2, 0.2, 0.4],
                      [0.2, 0.2, 0.1, 0.5],
                      [0.5, 0.1, 0.3, 0.1]]

        input.lod = [[4, 4]]

        Then:

        output.data = [[2],
                       [1],
                       [3]]

        output.lod = [[2, 1]]

    Args:

        input(Variable): (LoDTensor<float>), the probabilities of
                         variable-length sequences, which is a 2-D Tensor with
                         LoD information. It's shape is [Lp, num_classes + 1],
                         where Lp is the sum of all input sequences' length and
                         num_classes is the true number of classes. (not
                         including the blank label).
        blank(int): the blank label index of Connectionist Temporal
                    Classification (CTC) loss, which is in thehalf-opened
                    interval [0, num_classes + 1).
        name (str): The name of this layer. It is optional.

    Returns:
        Variable: CTC greedy decode result. If all the sequences in result were
        empty, the result LoDTensor will be [-1] with LoD [[]] and dims [1, 1].

    Examples:
        .. code-block:: python

            x = fluid.layers.data(name='x', shape=[8], dtype='float32')

            cost = fluid.layers.ctc_greedy_decoder(input=x, blank=0)
    """
    helper = LayerHelper("ctc_greedy_decoder", **locals())
    _, topk_indices = topk(input, k=1)

    # ctc align op
    ctc_out = helper.create_tmp_variable(dtype="int64")
    helper.append_op(
        type="ctc_align",
        inputs={"Input": [topk_indices]},
        outputs={"Output": [ctc_out]},
        attrs={"merge_repeated": True,
               "blank": blank})
    return ctc_out


def warpctc(input, label, blank=0, norm_by_times=False):
    """
    An operator integrating the open source Warp-CTC library
    (https://github.com/baidu-research/warp-ctc)
    to compute Connectionist Temporal Classification (CTC) loss.
    It can be aliased as softmax with CTC, since a native softmax activation is
    interated to the Warp-CTC library, to to normlize values for each row of the
    input tensor.

    Args:
       input (Variable): The unscaled probabilities of variable-length sequences,
         which is a 2-D Tensor with LoD information.
         It's shape is [Lp, num_classes + 1], where Lp is the sum of all input
         sequences' length and num_classes is the true number of classes.
         (not including the blank label).
       label (Variable): The ground truth of variable-length sequence,
         which is a 2-D Tensor with LoD information. It is of the shape [Lg, 1],
         where Lg is th sum of all labels' length.
       blank (int, default 0): The blank label index of Connectionist
         Temporal Classification (CTC) loss, which is in the
         half-opened interval [0, num_classes + 1).
       norm_by_times(bool, default false): Whether to normalize the gradients
         by the number of time-step, which is also the sequence's length.
         There is no need to normalize the gradients if warpctc layer was
         follewed by a mean_op.

    Returns:
        Variable: The Connectionist Temporal Classification (CTC) loss,
        which is a 2-D Tensor of the shape [batch_size, 1].

    Examples:

        .. code-block:: python

            label = fluid.layers.data(shape=[11, 8], dtype='float32', lod_level=1)
            predict = fluid.layers.data(shape=[11, 1], dtype='float32')
            cost = fluid.layers.warpctc(input=predict, label=label)

    """
    helper = LayerHelper('warpctc', **locals())
    loss_out = helper.create_tmp_variable(dtype=input.dtype)
    grad_out = helper.create_tmp_variable(dtype=input.dtype)
    helper.append_op(
        type='warpctc',
        inputs={'Logits': [input],
                'Label': [label]},
        outputs={'WarpCTCGrad': [grad_out],
                 'Loss': [loss_out]},
        attrs={'blank': blank,
               'norm_by_times': norm_by_times})
    return loss_out


def sequence_reshape(input, new_dim):
    """
    **Sequence Reshape Layer**

    This layer will rearrange the input sequences. The new dimension is set by
    user. Length of each sequence is computed according to original length,
    original dimension and new dimension. The following example will help to
    illustrate the function of this layer:

    .. code-block:: text

        x is a LoDTensor:
            x.lod  = [[0, 2, 6]]
            x.data = [[1,  2], [3,  4],
                      [5,  6], [7,  8],
                      [9, 10], [11, 12]]
            x.dims = [6, 2]

        set new_dim = 4

        then out is a LoDTensor:

            out.lod  = [[0, 1, 3]]

            out.data = [[1,  2,  3,  4],
                        [5,  6,  7,  8],
                        [9, 10, 11, 12]]
            out.dims = [3, 4]

    Currently, only 1-level LoDTensor is supported and please make sure
    (original length * original dimension) can be divided by new dimension with
    no remainder for each sequence.

    Args:

       input (Variable): A 2-D LoDTensor with shape being [N, M] where M for dimension.
       new_dim (int): New dimension that the input LoDTensor is reshaped to.

    Returns:

        Variable: Reshaped LoDTensor according to new dimension.

    Examples:
        .. code-block:: python

            x = fluid.layers.data(shape=[5, 20], dtype='float32', lod_level=1)
            x_reshaped = fluid.layers.sequence_reshape(input=x, new_dim=10)
    """
    helper = LayerHelper('sequence_reshape', **locals())
    out = helper.create_tmp_variable(helper.input_dtype())
    helper.append_op(
        type='sequence_reshape',
        inputs={'X': [input]},
        outputs={'Out': [out]},
        attrs={'new_dim': new_dim})
    return out


# FIXME(wuyi): let docstring_checker.py understand @autodoc.
# For now, the comments in c++ use types like Tensor, but in python side
# the type is often "Variable", and arguments may vary.
@templatedoc(op_type="nce")
def nce(input,
        label,
        num_total_classes,
        sample_weight=None,
        param_attr=None,
        bias_attr=None,
        num_neg_samples=None):
    """
    ${comment}

    Args:
        input (Variable): input variable.
        label (Variable): label.
        num_total_classes (int):${num_total_classes_comment}
        sample_weight (Variable|None): A Variable of shape [batch_size, 1]
            storing a weight for each sample. The default weight for each
            sample is 1.0.
        param_attr (ParamAttr|None): attributes for parameter
        bias_attr (ParamAttr|None): attributes for bias
        num_neg_samples (int): ${num_neg_samples_comment}

    Returns:
        Variable: The output nce loss.

    Examples:
        .. code-block:: python

            window_size = 5
            words = []
            for i in xrange(window_size):
                words.append(layers.data(
                    name='word_{0}'.format(i), shape=[1], dtype='int64'))

            dict_size = 10000
            label_word = int(window_size / 2) + 1

            embs = []
            for i in xrange(window_size):
                if i == label_word:
                    continue

                emb = layers.embedding(input=words[i], size=[dict_size, 32],
                                       param_attr='emb.w', is_sparse=True)
                embs.append(emb)

            embs = layers.concat(input=embs, axis=1)
            loss = layers.nce(input=embs, label=words[label_word],
                          num_total_classes=dict_size, param_attr='nce.w',
                          bias_attr='nce.b')
    """
    helper = LayerHelper('nce', **locals())
    assert isinstance(input, Variable)
    dim = input.shape[1]
    assert isinstance(label, Variable)
    num_true_class = label.shape[1]
    w = helper.create_parameter(
        attr=helper.param_attr,
        shape=[num_total_classes, dim],
        is_bias=False,
        dtype=input.dtype)
    b = helper.create_parameter(
        attr=helper.bias_attr,
        shape=[num_total_classes, 1],
        is_bias=True,
        dtype=input.dtype)
    cost = helper.create_tmp_variable(dtype=input.dtype)
    sample_logits = helper.create_tmp_variable(dtype=input.dtype)
    sample_labels = helper.create_tmp_variable(dtype=label.dtype)

    if num_neg_samples is None:
        num_neg_samples = 10
    else:
        num_neg_samples = int(num_neg_samples)

    attrs = {
        'num_total_classes': int(num_total_classes),
        'num_neg_samples': num_neg_samples
    }

    helper.append_op(
        type='nce',
        inputs={
            'Input': input,
            'Label': label,
            'Weight': w,
            'Bias': b,
            'SampleWeight': sample_weight if sample_weight is not None else []
        },
        outputs={
            'Cost': cost,
            'SampleLogits': sample_logits,
            'SampleLabels': sample_labels
        },
        attrs=attrs)
    return cost / (num_neg_samples + 1)


def hsigmoid(input, label, num_classes, param_attr=None, bias_attr=None):
    """
    The hierarchical sigmoid operator is used to accelerate the training
    process of language model. This operator organizes the classes into a
    complete binary tree, each leaf node represents a class(a word) and each
    internal node acts as a binary classifier. For each word there's a unique
    path from root to it's leaf node, hsigmoid calculate the cost for each
    internal node on the path, and sum them to get a total cost. hsigmoid can
    achive a acceleration from :math:`O(N)` to :math:`O(logN)`, where :math:`N`
    represents the size of word dict.

    Refer to `Hierarchical Probabilistic Neural Network Language Model
    <http://www.iro.umontreal.ca/~lisa/pointeurs/hierarchical-nnlm-aistats05.pdf>`_

    Args:
        input (Variable): The input tensor variable with shape
            :math:`[N \\times D]`, where :math:`N` is the size of mini-batch,
            and :math:`D` is the feature size.
        label (Variable): The tensor variable contains labels of training data.
            It's a tensor with shape is :math:`[N \\times 1]`.
        num_classes: (int), The number of classes, must not be less than 2.
        param_attr (ParamAttr|list of ParamAttr, default None): The parameter
             attribute for learnable parameters/weights of this layer.
        bias_attr (ParamAttr|list of ParamAttr, default None):  The parameter
             attribute for the bias of this layer. If it is set to False, no
             bias will be applied.

    Returns:
        Out: (Tensor) The cost of hierarchical sigmoid operator. the shape is [N, 1]

    Examples:

        .. code-block:: python

            x = fluid.layers.data(name='x', shape=[2], dtype='float32')
            y = fluid.layers.data(name='y', shape=[1], dtype='int64')
            out = fluid.layers.hsigmoid(input=x, label=y, num_classes=6)
    """

    helper = LayerHelper('hierarchical_sigmoid', **locals())
    dtype = helper.input_dtype()
    out = helper.create_tmp_variable(dtype)
    pre_out = helper.create_tmp_variable(dtype)
    dim = input.shape[1]
    if num_classes < 2:
        raise ValueError("num_classes must not be less than 2.")
    weights = helper.create_parameter(
        attr=helper.param_attr,
        shape=[num_classes - 1, dim],
        is_bias=False,
        dtype=input.dtype)
    inputs = {"X": input, "W": weights, "Label": label}
    if helper.bias_attr:
        bias = helper.create_parameter(
            attr=helper.bias_attr,
            shape=[1, num_classes - 1],
            is_bias=True,
            dtype=input.dtype)
        inputs['Bias'] = bias
    helper.append_op(
        type="hierarchical_sigmoid",
        inputs=inputs,
        outputs={"Out": out,
                 "PreOut": pre_out},
        attrs={"num_classes": num_classes})
    return out


def transpose(x, perm, name=None):
    """
    Permute the dimensions of `input` according to `perm`.

    The `i`-th dimension  of the returned tensor will correspond to the
    perm[i]-th dimension of `input`.

    Args:
        x (Variable): The input Tensor.
        perm (list): A permutation of the dimensions of `input`.
        name (str): The name of this layer. It is optional.

    Returns:
        Variable: A transposed Tensor.

    Examples:
        .. code-block:: python

            x = fluid.layers.data(name='x', shape=[5, 10, 15], dtype='float32')
            x_transposed = layers.transpose(x, perm=[1, 0, 2])
    """

    if len(perm) != len(x.shape):
        raise ValueError(
            "Input(perm) is the permutation of dimensions of Input(input). "
            "It's length shoud be equal to Input(input)'s rank.")
    for idx, dim in enumerate(perm):
        if dim >= len(x.shape):
            raise ValueError(
                "Each element in perm should be less than x's rank. "
                "%d-th element in perm is %d which accesses x's rank %d." %
                (idx, perm[idx], len(x.shape)))

    helper = LayerHelper('transpose', **locals())
    out = helper.create_tmp_variable(x.dtype)
    helper.append_op(
        type='transpose',
        inputs={'X': [x]},
        outputs={'Out': [out]},
        attrs={'axis': perm})
    return out


def im2sequence(input,
                filter_size=1,
                stride=1,
                padding=0,
                input_image_size=None,
                out_stride=1,
                name=None):
    """
    Extracts image patches from the input tensor to form a tensor of shape
    {input.batch_size * output_height * output_width, filter_size_H *
    filter_size_W * input.channels} which is similar with im2col.
    This op use filter / kernel to scan images and convert these images to
    sequences. After expanding, the number of time step are
    output_height * output_width for an image, in which output_height and
    output_width are calculated by below equation:

    .. math::

        output\_size = 1 + \
            (2 * padding + img\_size - block\_size + stride - 1) / stride

    And the dimension of each time step is block_y * block_x * input.channels.

    Args:
        input (Variable): The input should be a tensor in NCHW format.

        filter_size(int|tuple|None): The filter size. If filter_size is a tuple,
            it must contain two integers, (filter_size_H, filter_size_W).
            Otherwise, the filter will be a square.

        stride(int|tuple): The stride size. If stride is a tuple, it must
            contain two integers, (stride_H, stride_W). Otherwise, the
            stride_H = stride_W = stride. Default: stride = 1.

        padding(int|tuple): The padding size. If padding is a tuple, it can
            contain two integers like (padding_H, padding_W) which means
            padding_up = padding_down = padding_H and
            padding_left = padding_right = padding_W. Or it can use
            (padding_up, padding_left, padding_down, padding_right) to indicate
            paddings of four direction. Otherwise, a scalar padding means
            padding_up = padding_down = padding_left = padding_right = padding
            Default: padding = 0.

        input_image_size(Variable): the input contains image real size.It's dim
            is [batchsize, 2]. It is dispensable.It is just for batch inference.

        out_stride(int|tuple): The scaling of image through CNN. It is
            dispensable. It is valid only when input_image_size is not null.
            If out_stride is tuple,  it must contain two intergers,
            (out_stride_H, out_stride_W). Otherwise,
            the out_stride_H = out_stride_W = out_stride.

        name (int): The name of this layer. It is optional.

    Returns:
        output: The output is a LoDTensor with shape
        {input.batch_size * output_height * output_width,
        filter_size_H * filter_size_W * input.channels}.
        If we regard output as a matrix, each row of this matrix is
        a step of a sequence.

    Examples:

        .. code-block:: text

            Given:

            x = [[[[ 6.  2.  1.]
                   [ 8.  3.  5.]
                   [ 0.  2.  6.]]

                  [[ 2.  4.  4.]
                   [ 6.  3.  0.]
                   [ 6.  4.  7.]]]

                 [[[ 6.  7.  1.]
                   [ 5.  7.  9.]
                   [ 2.  4.  8.]]

                  [[ 1.  2.  1.]
                   [ 1.  3.  5.]
                   [ 9.  0.  8.]]]]

            x.dims = {2, 2, 3, 3}

            And:

            filter = [2, 2]
            stride = [1, 1]
            padding = [0, 0]

            Then:

            output.data = [[ 6.  2.  8.  3.  2.  4.  6.  3.]
                           [ 2.  1.  3.  5.  4.  4.  3.  0.]
                           [ 8.  3.  0.  2.  6.  3.  6.  4.]
                           [ 3.  5.  2.  6.  3.  0.  4.  7.]
                           [ 6.  7.  5.  7.  1.  2.  1.  3.]
                           [ 7.  1.  7.  9.  2.  1.  3.  5.]
                           [ 5.  7.  2.  4.  1.  3.  9.  0.]
                           [ 7.  9.  4.  8.  3.  5.  0.  8.]]

            output.dims = {8, 8}

            output.lod = [[4, 4]]

     Examples:

        .. code-block:: python

            output = fluid.layers.im2sequence(
                input=layer, stride=[1, 1], filter_size=[2, 2])

    """

    if isinstance(filter_size, int):
        filter_size = [filter_size, filter_size]
    if isinstance(stride, int):
        stride = [stride, stride]
    if isinstance(padding, int):
        padding = [padding, padding]
    if len(padding) == 2:
        padding.append(padding[0])
        padding.append(padding[1])
    inputs = {"X": input}
    attrs = {"kernels": filter_size, "strides": stride, "padding": padding}
    if input_image_size:
        if isinstance(out_stride, int):
            out_stride = [out_stride, out_stride]
        inputs["Y"] = input_image_size
        attrs["out_stride"] = out_stride
    helper = LayerHelper('im2sequence', **locals())
    out = helper.create_tmp_variable(dtype=helper.input_dtype())
    helper.append_op(
        type='im2sequence', inputs=inputs, outputs={'Out': out}, attrs=attrs)
    return out


@templatedoc()
def row_conv(input, future_context_size, param_attr=None, act=None):
    """
    ${comment}

    Args:
        input (${x_type}): ${x_comment}.
        future_context_size (int): Future context size. Please note, the shape
            of convolution kernel is [future_context_size + 1, D].
        param_attr (ParamAttr): Attributes of parameters, including
            name, initializer etc.
        act (str): Non-linear activation to be applied to output variable.

    Returns:
        ${out_comment}.

    Examples:
        >>> import paddle.fluid as fluid
        >>> x = fluid.layers.data(name='x', shape=[16],
        >>>                        dtype='float32', lod_level=1)
        >>> out = fluid.layers.row_conv(input=x, future_context_size=2)
    """
    helper = LayerHelper('row_conv', **locals())
    dtype = helper.input_dtype()
    filter_shape = [future_context_size + 1, input.shape[1]]
    filter_param = helper.create_parameter(
        attr=helper.param_attr, shape=filter_shape, dtype=dtype)
    out = helper.create_tmp_variable(dtype)
    helper.append_op(
        type='row_conv',
        inputs={'X': [input],
                'Filter': [filter_param]},
        outputs={'Out': [out]})
    return helper.append_activation(out)


@templatedoc()
def multiplex(inputs, index):
    """
    ${comment}

    >>> import paddle.fluid as fluid
    >>> x1 = fluid.layers.data(name='x1', shape=[4], dtype='float32')
    >>> x2 = fluid.layers.data(name='x2', shape=[4], dtype='float32')
    >>> index = fluid.layers.data(name='index', shape=[1], dtype='int32')
    >>> out = fluid.layers.multiplex(inputs=[x1, x2], index=index)

    Args:
       inputs (list): ${x_comment}.
       index (${ids_type}): ${ids_comment}.

    Returns:
        ${out_comment}.
    """
    helper = LayerHelper('multiplex', **locals())

    if not isinstance(inputs, list) and len(inputs) < 2:
        raise ValueError("inputs should be a list object and contains at least "
                         "2 elements.")

    out = helper.create_tmp_variable(inputs[0].dtype)
    helper.append_op(
        type='multiplex',
        inputs={'X': inputs,
                'Ids': index},
        outputs={'Out': [out]})
    return out


def softmax_with_cross_entropy(logits, label, soft_label=False):
    """
    **Softmax With Cross Entropy Operator.**

    Cross entropy loss with softmax is used as the output layer extensively. This
    operator computes the softmax normalized values for each row of the input
    tensor, after which cross-entropy loss is computed. This provides a more
    numerically stable gradient.

    Because this operator performs a softmax on logits internally, it expects
    unscaled logits. This operator should not be used with the output of
    softmax operator since that would produce incorrect results.

    When the attribute soft_label is set false, this operators expects mutually
    exclusive hard labels, each sample in a batch is in exactly one class with a
    probability of 1.0. Each sample in the batch will have a single label.

    The equation is as follows:

    1) Hard label (one-hot label, so every sample has exactly one class)

    .. math::

        loss_j =  -\\text{logit}_{label_j} +
        \\log\\left(\\sum_{i=0}^{K}\\exp(\\text{logit}_i)\\right), j = 1,..., K

    2) Soft label (each sample can have a distribution over all classes)

    .. math::

        loss_j =  -\\sum_{i=0}^{K}\\text{label}_i
        \\left(\\text{logit}_i - \\log\\left(\\sum_{i=0}^{K}
        \\exp(\\text{logit}_i)\\right)\\right), j = 1,...,K

    Args:
        logits (Variable): The unscaled log probabilities, which is a 2-D tensor
            with shape [N x K]. N is the batch_size, and K is the class number.
        label (Variable): The ground truth which is a 2-D tensor. If soft_label
            is set to false, Label is a Tensor<int64> with shape [N x 1]. If
            soft_label is set to true, Label is a Tensor<float/double> with
        soft_label (bool): A flag to indicate whether to interpretate the given
            labels as soft labels. By default, `soft_label` is set to False.
    Returns:
        Variable: The cross entropy loss is a 2-D tensor with shape [N x 1].

    Examples:
        .. code-block:: python

            data = fluid.layers.data(name='data', shape=[128], dtype='float32')
            label = fluid.layers.data(name='label', shape=[1], dtype='int64')
            fc = fluid.layers.fc(input=data, size=100)
            out = fluid.layers.softmax_with_cross_entropy(
                logits=fc, label=label)
    """
    helper = LayerHelper('softmax_with_cross_entropy', **locals())
    softmax = helper.create_tmp_variable(dtype=logits.dtype)
    loss = helper.create_tmp_variable(dtype=logits.dtype)
    helper.append_op(
        type='softmax_with_cross_entropy',
        inputs={'Logits': logits,
                'Label': label},
        outputs={'Softmax': softmax,
                 'Loss': loss},
        attrs={'soft_label': soft_label})
    return loss


def smooth_l1(x, y, inside_weight=None, outside_weight=None, sigma=None):
    """
    This layer computes the smooth L1 loss for Variable :attr:`x` and :attr:`y`.
    It takes the first dimension of :attr:`x` and :attr:`y` as batch size.
    For each instance, it computes the smooth L1 loss element by element first
    and then sums all the losses. So the shape of ouput Variable is
    [batch_size, 1].

    Args:
        x (Variable): A tensor with rank at least 2. The input value of smooth
            L1 loss op with shape [batch_size, dim1, ..., dimN].
        y (Variable): A tensor with rank at least 2. The target value of smooth
            L1 loss op with same shape as :attr:`x`.
        inside_weight (Variable|None):  A tensor with rank at least 2. This
            input is optional and should have same shape with :attr:`x`. If
            provided, the result of (:attr:`x` - :attr:`y`) will be multiplied
            by this tensor element by element.
        outside_weight (Variable|None): A tensor with rank at least 2. This
            input is optional and should have same shape with :attr:`x`. If
            provided, the out smooth L1 loss will be multiplied by this tensor
            element by element.
        sigma (float|None): Hyper parameter of smooth L1 loss layer. A float
           scalar with default value 1.0.

    Returns:
        Variable: The output smooth L1 loss with shape [batch_size, 1].

    Examples:
        .. code-block:: python

            data = fluid.layers.data(name='data', shape=[128], dtype='float32')
            label = fluid.layers.data(
                name='label', shape=[100], dtype='float32')
            fc = fluid.layers.fc(input=data, size=100)
            out = fluid.layers.smooth_l1(x=fc, y=label)
    """

    helper = LayerHelper('smooth_l1_loss', **locals())
    diff = helper.create_tmp_variable(dtype=x.dtype)
    loss = helper.create_tmp_variable(dtype=x.dtype)
    helper.append_op(
        type='smooth_l1_loss',
        inputs={
            'X': x,
            'Y': y,
            'InsideWeight': inside_weight,
            'OutsideWeight': outside_weight
        },
        outputs={'Diff': diff,
                 'Out': loss},
        attrs={'sigma': sigma})
    return loss


def one_hot(input, depth):
    """
    This layer creates the one-hot representations for input indices.

    Args:
        input(Variable): Input indices, last dimension must be 1.
        depth(scalar): An interger defining the depth of the one-hot dimension.

    Returns:
        Variable: The one-hot representations of input.

    Examples:
        .. code-block:: python

            label = layers.data(name="label", shape=[1], dtype="float32")
            one_hot_label = layers.one_hot(input=label, depth=10)
    """
    helper = LayerHelper("one_hot", **locals())
    one_hot_out = helper.create_tmp_variable(dtype='float32')
    helper.append_op(
        type="one_hot",
        inputs={'X': input},
        attrs={'depth': depth},
        outputs={'Out': one_hot_out})
    return one_hot_out


def autoincreased_step_counter(counter_name=None, begin=1, step=1):
    """
    Create an auto-increase variable
    which will be automatically increased by 1 every mini-batch
    Return the run counter of the main program, default is started from 1.

    Args:
        counter_name(str): The counter name, default is '@STEP_COUNTER@'.
        begin(int): The first value of this counter.
        step(int): The increment step between each execution.

    Returns:
        Variable: The global run counter.

    Examples:
        .. code-block:: python

           global_step = fluid.layers.autoincreased_step_counter(
               counter_name='@LR_DECAY_COUNTER@', begin=begin, step=1)
    """
    helper = LayerHelper('global_step_counter')
    if counter_name is None:
        counter_name = '@STEP_COUNTER@'
    counter, is_new_var = helper.create_or_get_global_variable(
        name=counter_name, dtype='int64', shape=[1], persistable=True)
    if is_new_var:
        helper.set_variable_initializer(
            counter, initializer=Constant(
                value=begin - 1, force_cpu=True))
        helper.main_program.global_block()._prepend_op(
            type='increment',
            inputs={'X': [counter]},
            outputs={'Out': [counter]},
            attrs={'step': float(step)})
        counter.stop_gradient = True

    return counter


def reshape(x, shape, actual_shape=None, act=None, inplace=True, name=None):
    """
    Gives a new shape to the input Tensor without changing its data.

    The target shape can be given by :attr:`shape` or :attr:`actual_shape`.
    :attr:`shape` is a list of integer while :attr:`actual_shape` is a tensor
    variable. :attr:`actual_shape` has a higher priority than :attr:`shape`
    if it is provided, while :attr:`shape` still should be set correctly to
    gurantee shape inference in compile-time.

    Some tricks exist when specifying the target shape.

    1. -1 means the value of this dimension is inferred from the total element
    number of x and remaining dimensions. Thus one and only one dimension can
    be set -1.

    2. 0 means the actual dimension value is going to be copied from the
    corresponding dimension of x. The indice of 0s in shape can not exceed
    Rank(X).

    Here are some examples to explain it.

    1. Given a 3-D tensor x with a shape [2, 4, 6], and the target shape
    is [6, 8], the reshape operator will transform x into a 2-D tensor with
    shape [6, 8] and leaving x's data unchanged.

    2. Given a 3-D tensor x with a shape [2, 4, 6], and the target shape
    specified is [2, 3, -1, 2], the reshape operator will transform x into a
    4-D tensor with shape [2, 3, 4, 2] and leaving x's data unchanged. In this
    case, one dimension of the target shape is set to -1, the value of this
    dimension is inferred from the total element number of x and remaining
    dimensions.

    3. Given a 3-D tensor x with a shape [2, 4, 6], and the target shape
    is [-1, 0, 3, 2], the reshape operator will transform x into a 4-D tensor
    with shape [2, 4, 3, 2] and leaving x's data unchanged. In this case,
    besides -1, 0 means the actual dimension value is going to be copied from
    the corresponding dimension of x.

    Args:
        x(variable): The input tensor.
        shape(list): The new shape. At most one dimension of the new shape can
                     be -1.
        actual_shape(variable): An optional input. If provided, reshape
                                according to this given shape rather than
                                :attr:`shape` specifying shape. That is to
                                say :attr:`actual_shape` has a higher priority
                                than :attr:`shape`.
        act (str): The non-linear activation to be applied to output variable.
        inplace(bool): If this flag is set true, the output
                       shares data with input without copying, otherwise
                       a new output tensor is created
                       whose data is copied from input x.
        name (str): The name of this layer. It is optional.

    Returns:
        Variable: The output tensor.

    Raises:
        TypeError: if actual_shape is neither Variable nor None.

    Examples:
        .. code-block:: python

            data = fluid.layers.data(
                name='data', shape=[2, 4, 6], dtype='float32')
            reshaped = fluid.layers.reshape(
                x=data, shape=[-1, 0, 3, 2], act='tanh', inplace=True)
    """

    if not (isinstance(shape, list) or isinstance(shape, tuple)):
        raise ValueError("Input shape must be a python lsit or tuple.")
    inputs = {"X": x}
    if isinstance(actual_shape, Variable):
        inputs["Shape"] = actual_shape
    elif actual_shape is not None:
        raise TypeError("actual_shape should either be Variable or None")

    # Validate the shape
    unk_dim_idx = -1
    for dim_idx, dim_size in enumerate(shape):
        if dim_size == -1:
            assert unk_dim_idx == -1, (
                "Only one dimension in shape can be unknown.")
            unk_dim_idx = dim_idx
        elif dim_size == 0:
            assert dim_idx < len(x.shape), (
                "The indice of 0s in shape can not exceed Rank(X).")
        else:
            assert dim_size > 0, (
                "Each dimension size given in shape must not be negtive "
                "except one unknown dimension.")

    helper = LayerHelper("reshape", **locals())
    out = helper.create_tmp_variable(dtype=x.dtype)
    helper.append_op(
        type="reshape",
        inputs=inputs,
        attrs={"shape": shape},
        outputs={"Out": out})

    return helper.append_activation(out)


def lod_reset(x, y=None, target_lod=None):
    """
    Set LoD of :attr:`x` to a new one specified by :attr:`y` or
    :attr:`target_lod`. When :attr:`y` provided, :attr:`y.lod` would be
    considered as target LoD first, otherwise :attr:`y.data` would be
    considered as target LoD. If :attr:`y` is not provided, target LoD should
    be specified by :attr:`target_lod`. If target LoD is specified by
    :attr:`Y.data` or :attr:`target_lod`, only one level LoD is supported.

    .. code-block:: text

        * Example 1:

            Given a 1-level LoDTensor x:
                x.lod =  [[ 2,           3,                   1 ]]
                x.data = [[1.0], [2.0], [3.0], [4.0], [5.0], [6.0]]
                x.dims = [6, 1]

            target_lod: [4, 2]

            then we get a 1-level LoDTensor:
                out.lod =  [[4,                          2]]
                out.data = [[1.0], [2.0], [3.0], [4.0], [5.0], [6.0]]
                out.dims = [6, 1]

        * Example 2:

            Given a 1-level LoDTensor x:
                x.lod =  [[2,            3,                   1]]
                x.data = [[1.0], [2.0], [3.0], [4.0], [5.0], [6.0]]
                x.dims = [6, 1]

            y is a Tensor:
                y.data = [[2, 4]]
                y.dims = [1, 3]

            then we get a 1-level LoDTensor:
                out.lod =  [[2,            4]]
                out.data = [[1.0], [2.0], [3.0], [4.0], [5.0], [6.0]]
                out.dims = [6, 1]

        * Example 3:

            Given a 1-level LoDTensor x:
                x.lod =  [[2,            3,                   1]]
                x.data = [[1.0], [2.0], [3.0], [4.0], [5.0], [6.0]]
                x.dims = [6, 1]

            y is a 2-level LoDTensor:
                y.lod =  [[2, 2], [2, 2, 1, 1]]
                y.data = [[1.1], [2.1], [3.1], [4.1], [5.1], [6.1]]
                y.dims = [6, 1]

            then we get a 2-level LoDTensor:
                out.lod =  [[2, 2], [2, 2, 1, 1]]
                out.data = [[1.0], [2.0], [3.0], [4.0], [5.0], [6.0]]
                out.dims = [6, 1]

    Args:
        x (Variable): Input variable which could be a Tensor or LodTensor.
        y (Variable|None): If provided, output's LoD would be derived
                           from :attr:`y`.
        target_lod (list|tuple|None): One level LoD which should be considered
                                      as target LoD when :attr:`y` not provided.

    Returns:
        Variable: Output variable with LoD specified by this layer.

    Raises:
        ValueError: If :attr:`y` and :attr:`target_lod` are both None.

    Examples:
        .. code-block:: python

            x = layers.data(name='x', shape=[10])
            y = layers.data(name='y', shape=[10, 20], lod_level=2)
            out = layers.lod_reset(x=x, y=y)
    """
    helper = LayerHelper("lod_reset", **locals())
    out = helper.create_tmp_variable(dtype=x.dtype)
    if y is not None:
        helper.append_op(
            type="lod_reset", inputs={'X': x,
                                      'Y': y}, outputs={'Out': out})
    elif target_lod is not None:
        helper.append_op(
            type="lod_reset",
            inputs={'X': x},
            attrs={'target_lod': target_lod},
            outputs={'Out': out})
    else:
        raise ValueError("y and target_lod should not be both None.")

    return out


def lrn(input, n=5, k=1.0, alpha=1e-4, beta=0.75, name=None):
    """
    Local Response Normalization Layer. This layer performs a type of
    "lateral inhibition" by normalizing over local input regions.

    The formula is as follows:

    .. math::

      Output(i, x, y) = Input(i, x, y) / \\left(k + \\alpha \\sum\\limits^{\\min(C, c + n/2)}_{j = \\max(0, c - n/2)}(Input(j, x, y))^2\\right)^{\\beta}

    In the above equation:

    * :math:`n`: The number of channels to sum over.
    * :math:`k`: The offset (avoid being divided by 0).
    * :math:`alpha`: The scaling parameter.
    * :math:`beta`: The exponent parameter.

    Refer to `ImageNet Classification with Deep Convolutional Neural Networks
    <https://papers.nips.cc/paper/4824-imagenet-classification-with-deep-convolutional-neural-networks.pdf>`_

    Args:
        input (Variable): The input tensor of this layer, and the dimension of input tensor must be 4.
        n (int, default 5): The number of channels to sum over.
        k (float, default 1.0): An offset (usually positive to avoid dividing by 0).
        alpha (float, default 1e-4): The scaling parameter.
        beta (float, default 0.75): The exponent.
        name (str, default None): A name for this operation.

    Raises:
        ValueError: If rank of the input tensor is not 4.

    Returns:
        A tensor variable storing the transformation result.

    Examples:
        .. code-block:: python

          data = fluid.layers.data(
              name="data", shape=[3, 112, 112], dtype="float32")
          lrn = fluid.layers.lrn(input=data)
    """
    helper = LayerHelper('lrn', **locals())
    dtype = helper.input_dtype()
    input_shape = input.shape
    dims = len(input_shape)

    if dims != 4:
        raise ValueError(
            "dims of input must be 4(not %d), and it's order must be NCHW" %
            (dims))

    mid_out = helper.create_tmp_variable(dtype=dtype, stop_gradient=True)
    lrn_out = helper.create_tmp_variable(dtype)
    helper.append_op(
        type="lrn",
        inputs={"X": input},
        outputs={
            "Out": lrn_out,
            "MidOut": mid_out,
        },
        attrs={"n": n,
               "k": k,
               "alpha": alpha,
               "beta": beta})

    return lrn_out


def pad(x, paddings, pad_value=0., name=None):
    """
    Pads a tensor with a constant value given by :attr:`pad_value`, and the
    padded width is specified by :attr:`paddings`.

    Specifically, the number of values padded before the contents of :attr:`x`
    in dimension :attr:`i` is indicated by :attr:`paddings[i]`, and the number
    of values padded after the contents of :attr:`x` in dimension :attr:`i` is
    indicated by :attr:`paddings[i+1]`.

    See below for an example.

    .. code-block:: text

        Given:
            x = [[1, 2], [3, 4]]

            paddings = [0, 1, 1, 2]

            pad_value = 0

        Return:

            out = [[0, 1, 2, 0, 0]
                   [0, 3, 4, 0, 0]
                   [0, 0, 0, 0, 0]]

    Args:
        x (Variable): The input tensor variable.
        paddings (list): A list of integers. Its elements specify the padded
                         width before and after for each dimension in turn.
                         The length of :attr:paddings must be
                         :math:`rank(x) \\times 2`.
        pad_value (float): The constant value used to pad.
        name(str|None): A name for this layer(optional). If set None, the layer
                        will be named automatically.

    Returns:
        Variable: The padded tensor variable.

    Examples:
        .. code-block:: python

            # x is a rank 2 tensor variable.
            out = fluid.layers.pad(
                x=x, paddings=[0, 1, 1, 2], pad_value=0.)
    """
    helper = LayerHelper('pad', input=x, **locals())
    dtype = helper.input_dtype()
    out = helper.create_tmp_variable(dtype)
    helper.append_op(
        type='pad',
        inputs={'X': x},
        outputs={'Out': out},
        attrs={'paddings': paddings,
               'pad_value': float(pad_value)})
    return out


def label_smooth(label,
                 prior_dist=None,
                 epsilon=0.1,
                 dtype="float32",
                 name=None):
    """
    Label smoothing is a mechanism to regularize the classifier layer and is
    called label-smoothing regularization (LSR).

    Label smoothing is proposed to encourage the model to be less confident,
    since optimizing the log-likelihood of the correct label directly may
    cause overfitting and reduce the ability of the model to adapt. Label
    smoothing replaces the ground-truth label :math:`y` with the weighted sum
    of itself and some fixed distribution :math:`\mu`. For class :math:`k`,
    i.e.

    .. math::

        \\tilde{y_k} = (1 - \epsilon) * y_k + \epsilon * \mu_k,

    where :math:`1 - \epsilon` and :math:`\epsilon` are the weights
    respectively, and :math:`\\tilde{y}_k` is the smoothed label. Usually
    uniform distribution is used for :math:`\mu`.

    See more details about label smoothing in https://arxiv.org/abs/1512.00567.

    Args:
        label(Variable): The input variable containing the label data. The
                          label data should use one-hot representation.
        prior_dist(Variable): The prior distribution to be used to smooth
                              labels. If not provided, an uniform distribution
                              is used. The shape of :attr:`prior_dist` should
                              be :math:`(1, class\_num)`.
        epsilon(float): The weight used to mix up the original ground-truth
                        distribution and the fixed distribution.
        dtype(np.dtype|core.VarDesc.VarType|str): The type of data : float32,
                                                  float_64, int etc.
        name(str|None): A name for this layer(optional). If set None, the layer
                        will be named automatically.

    Returns:
        Variable: The tensor variable containing the smoothed labels.

    Examples:
        .. code-block:: python

            label = layers.data(name="label", shape=[1], dtype="float32")
            one_hot_label = layers.one_hot(input=label, depth=10)
            smooth_label = layers.label_smooth(
                label=one_hot_label, epsilon=0.1, dtype="float32")
    """
    if epsilon > 1. or epsilon < 0.:
        raise ValueError("The value of epsilon must be between 0 and 1.")
    helper = LayerHelper("label_smooth", **locals())
    label.stop_gradient = True
    smooth_label = helper.create_tmp_variable(dtype)
    helper.append_op(
        type="label_smooth",
        inputs={"X": label,
                "PriorDist": prior_dist} if prior_dist else {"X": label},
        outputs={"Out": smooth_label},
        attrs={"epsilon": float(epsilon)})
    return smooth_label


@templatedoc()
def roi_pool(input, rois, pooled_height=1, pooled_width=1, spatial_scale=1.0):
    """
    ${comment}

    Args:
        input (Variable): ${x_comment}
        rois (Variable): ROIs (Regions of Interest) to pool over.
        pooled_height (integer): ${pooled_height_comment} Default: 1
        pooled_width (integer): ${pooled_width_comment} Default: 1
        spatial_scale (float): ${spatial_scale_comment} Default: 1.0

    Returns:
        Variable: ${out_comment}.

    Examples:
        .. code-block:: python

            pool_out = fluid.layers.roi_pool(input=x, rois=rois, 7, 7, 1.0)
    """
    helper = LayerHelper('roi_pool', **locals())
    dtype = helper.input_dtype()
    pool_out = helper.create_tmp_variable(dtype)
    argmaxes = helper.create_tmp_variable(dtype='int32')
    helper.append_op(
        type="roi_pool",
        inputs={"X": input,
                "ROIs": rois},
        outputs={"Out": pool_out,
                 "Argmax": argmaxes},
        attrs={
            "pooled_height": pooled_height,
            "pooled_width": pooled_width,
            "spatial_scale": spatial_scale
        })
    return pool_out


def dice_loss(input, label, epsilon=0.00001):
    """
    Dice loss for comparing the similarity of two batch of data,
    usually is used for binary image segmentation i.e. labels are binary.
    The dice loss can be defined as below equation:

    .. math::

        dice\_loss &= 1 - \\frac{2 * intersection\_area}{total\_area} \\\\
                  &= \\frac{(total\_area - intersection\_area) - intersection\_area}{total\_area} \\\\
                  &= \\frac{(union\_area - intersection\_area)}{total\_area}


    Args:
        input (Variable): The predictions with rank>=2. The first dimension is batch size,
                          and the last dimension is class number.
        label (Variable): The groud truth with the same rank with input. The first dimension
                          is batch size, and the last dimension is 1.
        epsilon (float): The epsilon will be added to the numerator and denominator.
                         If both input and label are empty, it makes sure dice is 1.
                         Default: 0.00001

    Returns:
        dice_loss (Variable): The dice loss with shape [1].

    Examples:
        .. code-block:: python

            predictions = fluid.layers.softmax(x)
            loss = fluid.layers.dice_loss(input=predictions, label=label, 2)
    """
    label = one_hot(label, depth=input.shape[-1])
    reduce_dim = list(range(1, len(input.shape)))
    inse = reduce_sum(input * label, dim=reduce_dim)
    dice_denominator = reduce_sum(
        input, dim=reduce_dim) + reduce_sum(
            label, dim=reduce_dim)
    dice_score = 1 - inse * 2 / (dice_denominator + epsilon)
    return reduce_mean(dice_score)


def image_resize(input,
                 out_shape=None,
                 scale=None,
                 name=None,
                 resample='BILINEAR'):
    """
    **Resize a Batch of Images**

    The input must be a tensor of the shape (num_batches, channels, in_h, in_w),
    and the resizing only applies on the last two dimensions(hight and width).

    Supporting resample methods:

        'BILINEAR' : Bilinear interpolation

    Args:
        input (Variable): The input tensor of image resize layer,
                          This is a 4-D tensor of the shape
                          (num_batches, channels, in_h, in_w).
        out_shape(list|tuple|Variable|None): Output shape of image resize
                                    layer, the shape is (out_h, out_w).
                                    Default: None
        scale(float|None): The multiplier for the input height or width.
                         At least one of out_shape or scale must be set.
                         And out_shape has a higher priority than scale.
                         Default: None
        name(str|None): A name for this layer(optional). If set None, the layer
                        will be named automatically.
        resample(str): The resample method. It can only be 'BILINEAR' currently.
                       Default: 'BILINEAR'

    Returns:
        Variable: The output is a 4-D tensor of the shape
        (num_batches, channls, out_h, out_w).

    Examples:
        .. code-block:: python

            out = fluid.layers.image_resize(input, out_shape=[12, 12])
    """
    resample_methods = {'BILINEAR': 'bilinear_interp'}
    if resample not in resample_methods:
        raise ValueError(
            "The 'resample' of image_resize can only be 'BILINEAR' currently.")
    if out_shape is None and scale is None:
        raise ValueError("One of out_shape and scale must not be None")
    helper = LayerHelper('bilinear_interp', **locals())
    dtype = helper.input_dtype()

    def _is_list_or_turple_(data):
        return (isinstance(data, list) or isinstance(data, tuple))

    out_h = 0
    out_w = 0
    inputs = {"X": input}
    if out_shape is not None:
        if not (_is_list_or_turple_(out_shape) and
                len(out_shape) == 2) and not isinstance(out_shape, Variable):
            raise ValueError('out_shape should be a list or tuple or variable')
        if _is_list_or_turple_(out_shape):
            out_shape = list(map(int, out_shape))
            out_h = out_shape[0]
            out_w = out_shape[1]
        else:
            inputs['OutSize'] = out_shape
    else:
        out_h = int(input.shape[2] * scale)
        out_w = int(input.shape[3] * scale)

    out = helper.create_tmp_variable(dtype)
    helper.append_op(
        type=resample_methods[resample],
        inputs=inputs,
        outputs={"Out": out},
        attrs={"out_h": out_h,
               "out_w": out_w})
    return out


@templatedoc(op_type="bilinear_interp")
def resize_bilinear(input, out_shape=None, scale=None, name=None):
    """
    ${comment}

    Args:
        input(${x_type}): ${x_comment}.

        out_shape(${out_size_type}): ${out_size_comment}.

        scale(float|None): The multiplier for the input height or width. At
             least one of out_shape or scale must be set. And out_shape has
             a higher priority than scale. Default: None.

        name(str|None): The output variable name.

    Returns:
        ${out_comment}.
    """

    return image_resize(input, out_shape, scale, name, 'BILINEAR')


def image_resize_short(input, out_short_len, resample='BILINEAR'):
    """
    Resize a batch of images. The short edge of input images will be
    resized to the given 'out_short_len'. The long edge of input images
    will be resized proportionately to make images' length-width ratio
    constant.

    Args:
        input (Variable): The input tensor of image resize layer,
                          This is a 4-D tensor of the shape
                          (num_batches, channels, in_h, in_w).
        out_short_len(int): The length of output images' short edge.
        resample (str): resample method, default: BILINEAR.

    Returns:
        Variable: The output is a 4-D tensor of the shape
        (num_batches, channls, out_h, out_w).
    """
    in_shape = input.shape
    if len(in_shape) != 4:
        raise ValueError(
            "The rank of input must be 4 (num_batches, channels, in_h, in_w).")
    hw = in_shape[2:4]
    short_idx = hw.index(min(hw))
    long_idx = 1 - short_idx
    out_shape = list(hw)
    out_shape[short_idx] = out_short_len
    out_shape[long_idx] = int(
        float(out_shape[long_idx]) * (float(out_short_len) / float(hw[
            short_idx])) + 0.5)
    return image_resize(input=input, out_shape=out_shape, resample=resample)


def gather(input, index):
    """
    **Gather Layer**

    Output is obtained by gathering entries of the outer-most dimension
    of X indexed by `index` and concatenate them together.

    .. math::

        Out = X[Index]


    .. code-block:: text


                Given:

                X = [[1, 2],
                     [3, 4],
                     [5, 6]]

                Index = [1, 2]

                Then:

                Out = [[3, 4],
                       [5, 6]]

    Args:
        input (Variable): The source input with rank>=1.
        index (Variable): The index input with rank=1.

    Returns:
        output (Variable): The output is a tensor with the same rank as input.

    Examples:

        .. code-block:: python

            output = fluid.layers.gather(x, index)
    """
    helper = LayerHelper('gather', **locals())
    dtype = helper.input_dtype()
    out = helper.create_tmp_variable(dtype)
    helper.append_op(
        type="gather",
        inputs={"X": input,
                "Index": index},
        outputs={"Out": out})
    return out


def scatter(input, index, updates, name=None):
    """
    **Scatter Layer**

    Output is obtained by updating the input on selected indices on the first
    axis.

    .. math::

        Out = X
        Out[Ids] = Updates

    Args:
        input (Variable): The source input with rank>=1.
        index (Variable): The index input with rank=1. Its dtype should be
                          int32 or int64 as it is used as indexes.
        updates (Variable): The updated value of scatter op.
        name (str|None): The output variable name. Default None.

    Returns:
        output (Variable): The output is a tensor with the same shape as input.

    Examples:

        .. code-block:: python

            output = fluid.layers.scatter(input, index, updates)

    """
    helper = LayerHelper('scatter', **locals())
    dtype = helper.input_dtype()
    out = helper.create_tmp_variable(dtype)
    helper.append_op(
        type="scatter",
        inputs={"X": input,
                "Ids": index,
                "Updates": updates},
        outputs={"Out": out})
    return out


@templatedoc()
def random_crop(x, shape, seed=None):
    """
    ${comment}

    Args:
        x(${x_type}): ${x_comment}
        shape(${shape_type}): ${shape_comment}
        seed(int|${seed_type}|None): ${seed_comment} By default, the seed will
            get from `random.randint(-65536, 65535)`.

    Returns:
        ${out_comment}

    Examples:
        >>> img = fluid.layers.data("img", [3, 256, 256])
        >>> cropped_img = fluid.layers.random_crop(img, shape=[3, 224, 224])
    """
    helper = LayerHelper("random_crop", **locals())
    dtype = x.dtype
    out = helper.create_tmp_variable(dtype)
    if seed is None:
        seed = random.randint(-65536, 65535)
    op_attrs = {"shape": shape}
    if isinstance(seed, int):
        op_attrs["startup_seed"] = seed
        seed = helper.create_variable(
            name=unique_name.generate("random_crop_seed"),
            dtype="int64",
            persistable=True)
    elif not isinstance(seed, Variable):
        raise ValueError("'seed' must be a Variable or an int.")
    helper.append_op(
        type="random_crop",
        inputs={"X": x,
                "Seed": seed},
        outputs={"Out": out,
                 "SeedOut": seed},
        attrs=op_attrs)
    return out


def log(x, name=None):
    """
    Calculates the natural log of the given input tensor, element-wise.

    .. math::

        Out = \\ln(x)

    Args:
        x (Variable): Input tensor.
        name (str|None, default None): A name for this layer If set None,
            the layer will be named automatically.

    Returns:
        Variable: The natural log of the input tensor computed element-wise.

    Examples:

        .. code-block:: python

            output = fluid.layers.log(x)
    """
    helper = LayerHelper('log', **locals())
    dtype = helper.input_dtype(input_param_name='x')
    out = helper.create_tmp_variable(dtype)
    helper.append_op(type="log", inputs={"X": x}, outputs={"Out": out})
    return out


def relu(x, name=None):
    """
    Relu takes one input data (Tensor) and produces one output data (Tensor)
    where the rectified linear function, y = max(0, x), is applied to
    the tensor elementwise.

    .. math::

        Out = \\max(0, x)

    Args:
        x (Variable): The input tensor.
        name (str|None, default None): A name for this layer If set None,
            the layer will be named automatically.

    Returns:
        Variable: The output tensor with the same shape as input.

    Examples:

        .. code-block:: python

            output = fluid.layers.relu(x)
    """
    helper = LayerHelper('relu', **locals())
    dtype = helper.input_dtype(input_param_name='x')
    out = helper.create_tmp_variable(dtype)
    helper.append_op(type="relu", inputs={"X": x}, outputs={"Out": out})
    return out


def mean_iou(input, label, num_classes):
    """
    Mean Intersection-Over-Union is a common evaluation metric for
    semantic image segmentation, which first computes the IOU for each
    semantic class and then computes the average over classes.
    IOU is defined as follows:

    .. math::

        IOU = \\frac{true\_positiv}{(true\_positive + false\_positive + false\_negative)}.

    The predictions are accumulated in a confusion matrix and mean-IOU
    is then calculated from it.


    Args:
        input (Variable): A Tensor of prediction results for semantic labels with type int32 or int64.
        label (Variable): A Tensor of ground truth labels with type int32 or int64.
                           Its shape should be the same as input.
        num_classes (int): The possible number of labels.

    Returns:
        mean_iou (Variable): A Tensor representing the mean intersection-over-union with shape [1].
        out_wrong(Variable): A Tensor with shape [num_classes]. The wrong numbers of each class.
        out_correct(Variable): A Tensor with shape [num_classes]. The correct numbers of each class.

    Examples:

        .. code-block:: python

            iou, wrongs, corrects = fluid.layers.mean_iou(predict, label, num_classes)
    """
    helper = LayerHelper('mean_iou', **locals())
    dtype = helper.input_dtype()
    out_mean_iou = helper.create_tmp_variable(dtype='float32')
    out_wrong = helper.create_tmp_variable(dtype='int32')
    out_correct = helper.create_tmp_variable(dtype='int32')
    helper.append_op(
        type="mean_iou",
        inputs={"Predictions": input,
                "Labels": label},
        outputs={
            "OutMeanIou": out_mean_iou,
            "OutWrong": out_wrong,
            "OutCorrect": out_correct
        },
        attrs={"num_classes": num_classes})
    return out_mean_iou, out_wrong, out_correct


def crop(x, shape=None, offsets=None, name=None):
    """
    Crop input into output, as specified by offsets and shape.

    .. code-block:: text

        * Case 1:
            Given
                X = [[0, 1, 2, 0, 0]
                     [0, 3, 4, 0, 0]
                     [0, 0, 0, 0, 0]],
            and
                shape = [2, 2],
                offsets = [0, 1],
            output is:
                Out = [[1, 2],
                       [3, 4]].
        * Case 2:
            Given
                X = [[0, 1, 2, 5, 0]
                     [0, 3, 4, 6, 0]
                     [0, 0, 0, 0, 0]],
            and shape is tensor
                shape = [[0, 0, 0]
                         [0, 0, 0]]
            and
                offsets = [0, 1],

            output is:
                Out = [[1, 2, 5],
                       [3, 4, 6]].

    Args:
        x (Variable): The input tensor variable.
        shape (Variable|list/tuple of integer): The output shape is specified
            by `shape`, which can a Variable or a list/tupe of integer.
            If a tensor Variable, it's rank must be the same as `x`. This way
            is suitable for the case that the output shape may be changed each
            iteration. If a list/tupe of integer, it's length must be the same
            as the rank of `x`
        offsets (Variable|list/tuple of integer|None): Specifies the copping
            offsets at each dimension. It can be a Variable or or a list/tupe
            of integer. If a tensor Variable, it's rank must be the same as `x`.
            This way is suitable for the case that the offsets may be changed
            each iteration. If a list/tupe of integer, it's length must be the
            same as the rank of `x`. If None, the offsets are 0 at each
            dimension.
        name(str|None): A name for this layer(optional). If set None, the layer
                        will be named automatically.

    Returns:
        Variable: The cropped tensor variable.

    Raises:
        ValueError: If shape is not a list, tuple or Variable.

    Examples:

        .. code-block:: python

            x = fluid.layers.data(name="x", shape=[3, 5], dtype="float32")
            y = fluid.layers.data(name="y", shape=[2, 3], dtype="float32")
            crop = fluid.layers.crop(x, shape=y)

            # or
            z = fluid.layers.data(name="z", shape=[3, 5], dtype="float32")
            crop = fluid.layers.crop(z, shape=[2, 3])

    """
    helper = LayerHelper('crop', **locals())

    if not (isinstance(shape, list) or isinstance(shape, tuple) or \
        isinstance(shape, Variable)):
        raise ValueError("The shape should be a list, tuple or Variable.")

    if offsets is None:
        offsets = [0] * len(x.shape)

    out = helper.create_tmp_variable(x.dtype)
    ipts = {'X': x}
    attrs = {}
    if isinstance(shape, Variable):
        ipts['Y'] = shape
    else:
        attrs['shape'] = shape
    if isinstance(offsets, Variable):
        ipts['Offsets'] = offsets
    else:
        attrs['offsets'] = offsets

    helper.append_op(
        type='crop',
        inputs=ipts,
        outputs={'Out': out},
        attrs=None if len(attrs) == 0 else attrs)
    return out


def rank_loss(label, left, right, name=None):
    """
    **Rank loss layer for RankNet**

    RankNet(http://icml.cc/2015/wp-content/uploads/2015/06/icml_ranking.pdf)
    is a pairwise ranking model with a training sample consisting of a pair
    of documents, A and B. Label P indicates whether A is ranked higher than B
    or not:

    P = {0, 1} or {0, 0.5, 1}, where 0.5 means that there is no information
    about the rank of the input pair.

    Rank loss layer takes three inputs: left (o_i), right (o_j) and
    label (P_{i,j}). The inputs respectively represent RankNet's output scores
    for documents A and B and the value of label P. The following equation
    computes rank loss C_{i,j} from the inputs:

    $$
      C_{i,j} = -\tilde{P_{ij}} * o_{i,j} + \log(1 + e^{o_{i,j}}) \\
      o_{i,j} =  o_i - o_j  \\
      \tilde{P_{i,j}} = \left \{0, 0.5, 1 \right \} \ or \ \left \{0, 1 \right \}
    $$

    Rank loss layer takes batch inputs with size batch_size (batch_size >= 1).

    Args:
        label (Variable): Indicats whether A ranked higher than B or not.
        left (Variable): RankNet's output score for doc A.
        right (Variable): RankNet's output score for doc B.
        name(str|None): A name for this layer(optional). If set None, the layer
                        will be named automatically.

    Returns:
        list: The value of rank loss.

    Raises:
        ValueError: Any of label, left, and right is not a variable.

    Examples:

        .. code-block:: python

            label = fluid.layers.data(name="label", shape=[4, 1], dtype="float32")
            left = fluid.layers.data(name="left", shape=[4, 1], dtype="float32")
            right = fluid.layers.data(name="right", shape=[4, 1], dtype="float32")
            out = fluid.layers.rank_loss(label, left, right)


    """
    helper = LayerHelper('rank_loss', **locals())

    if not (isinstance(label, Variable)):
        raise ValueError("The label should be a Variable")

    if not (isinstance(left, Variable)):
        raise ValueError("The left should be a Variable")

    if not (isinstance(right, Variable)):
        raise ValueError("The right should be a Variable")

    out = helper.create_tmp_variable("float32")

    helper.append_op(
        type='rank_loss',
        inputs={"Label": label,
                "Left": left,
                "Right": right},
        outputs={'Out': out})
    return out


def prelu(x, mode, param_attr=None, name=None):
    """
    Equation:

        y = \max(0, x) + alpha \min(0, x)

    Args:
        x (Variable): The input tensor.
	  param_attr(ParamAttr|None): The parameter attribute for the learnable
                                    weight (alpha).
        mode (string): The mode for weight sharing
		       all: all elements share same weight
 		       channel:elements in a channel share same weight
 		       element:each element has a weight
	  name(str|None): A name for this layer(optional). If set None, the layer
                        will be named automatically. 

    Returns:
        Variable: The output tensor with the same shape as input.

    Examples:

        .. code-block:: python

         x = fluid.layers.data(name="x", shape=[10,10], dtype="float32")
            mode = 'channel'
            output = fluid.layers.prelu(x,mode)
    """
    helper = LayerHelper('prelu', **locals())
    if mode not in ['all', 'channel', 'element']:
        raise ValueError('mode should be one of all, channel, element.')
    alpha_shape = [1]
    if mode == 'channel':
        alpha_shape = [1, x.shape[1], 1, 1]
    elif mode == 'element':
        alpha_shape = x.shape
    dtype = helper.input_dtype(input_param_name='x')
    alpha = helper.create_parameter(
        attr=param_attr,
        shape=alpha_shape,
        dtype='float32',
        is_bias=False,
        default_initializer=Constant(1.0))
    out = helper.create_tmp_variable(dtype)
    helper.append_op(
        type="prelu",
        inputs={"X": x,
                'Alpha': alpha},
        attrs={"mode": mode},
        outputs={"Out": out})
    return out


def flatten(x, axis=1, name=None):
    """
    **Flatten layer**
    Flattens the input tensor into a 2D matrix.

    Examples:
    Case 1:
      Given
        X.shape = (3, 100, 100, 4)
      and
        axis = 2
      We get:
        Out.shape = (3 * 100, 4 * 100)

    Case 2:
      Given
        X.shape = (3, 100, 100, 4)
      and
        axis = 0
      We get:
        Out.shape = (1, 3 * 100 * 100 * 4)

    Args:
        x (Variable): A tensor of rank >= axis.
        axis (int): Indicate up to which input dimensions (exclusive) should
                    be flattened to the outer dimension of the output.
                    The value for axis must be in the range [0, R], where R
                    is the rank of the input tensor. When axis = 0, the shape
                    of the output tensor is (1, (d_0 X d_1 ... d_n), where the
                    shape of the input tensor is (d_0, d_1, ... d_n).
        name(str|None): A name for this layer(optional). If set None, the layer
                        will be named automatically.

    Returns:
        Variable: A 2D tensor with the contents of the input tensor, with input
                  dimensions up to axis flattened to the outer dimension of
                  the output and remaining input dimensions flattened into the
                  inner dimension of the output.

    Raises:
        ValueError: If x is not a variable.
        ValueError: If axis is not in range [0, rank(x)].

    Examples:

        .. code-block:: python

            x = fluid.layers.data(name="x", shape=[4, 4, 3], dtype="float32")
            out = fluid.layers.flatten(x=x, axis=2)
    """
    helper = LayerHelper('flatten', **locals())

    if not (isinstance(x, Variable)):
        raise ValueError("The input x should be a Variable")

    if not (isinstance(axis, int)) or axis > len(x.shape) or axis < 0:
        raise ValueError("The axis should be a int, and in range [0, rank(x)]")

    out = helper.create_tmp_variable(x.dtype)
    helper.append_op(
        type='flatten',
        inputs={"X": x},
        outputs={'Out': out},
        attrs={"axis": axis})
    return out


<<<<<<< HEAD
def sequence_mask(x, maxlen=None, dtype='int64', name=None):
    """
    **SequenceMask Layer**

    This layer outputs a mask according to the input :code:`x` and
    :code:`maxlen` with data type of :code:`dtype`.

    Supposing :code:`x` is a Tensor with shape [d_1, d_2, ..., d_n], the
    :code:`y` is a mask with shape [d_1, d_2, ..., d_n, maxlen], where:
    
    .. math::
     
        y(i_1, i_2,..., i_n, j) = (j < x(i_1, i_2,..., i_n))

    Args:
        x (Variable): Input tensor of sequence_mask layer, 
                      whose elements are integers less than :code:`maxlen`.
        maxlen (int|None): Maximum length of the sequence. If :code:`maxlen`
                           is None, it would be replace with :math:`max(x)`.
        dtype (np.dtype|core.VarDesc.VarType|str): Data type of the output.
        name (str|None): A name for this layer(optional). If set None, the 
                         layer will be named automatically.  
    
    Returns:
        Variable: The output sequence mask.
    
    """

    helper = LayerHelper('sequence_mask', **locals())
    if name is None:
        out = helper.create_tmp_variable(dtype=dtype)
    else:
        out = helper.create_tmp_variable(dtype=dtype, name=name)

    helper.append_op(
        type='sequence_mask',
        inputs={'X': [x]},
        outputs={'Y': out},
        attrs={
            'max_len': maxlen if maxlen is not None else -1,
            'out_dtype': out.dtype
        })
=======
def stack(x, axis=0):
    helper = LayerHelper('stack', **locals())
    axis = 0 if axis is None else axis

    if not isinstance(x, list) and not isinstance(x, tuple):
        x = [x]

    out = helper.create_tmp_variable(x[0].dtype)
    helper.append_op(
        type='stack', inputs={'X': x}, outputs={'Y': out},
        attrs={'axis': axis})
>>>>>>> f0f06992
    return out<|MERGE_RESOLUTION|>--- conflicted
+++ resolved
@@ -104,11 +104,8 @@
     'rank_loss',
     'prelu',
     'flatten',
-<<<<<<< HEAD
     'sequence_mask',
-=======
     'stack',
->>>>>>> f0f06992
 ]
 
 
@@ -5529,7 +5526,6 @@
     return out
 
 
-<<<<<<< HEAD
 def sequence_mask(x, maxlen=None, dtype='int64', name=None):
     """
     **SequenceMask Layer**
@@ -5572,8 +5568,33 @@
             'max_len': maxlen if maxlen is not None else -1,
             'out_dtype': out.dtype
         })
-=======
+    return out
+
+
 def stack(x, axis=0):
+    """
+    **Stack Layer**
+
+    This layer stacks all of the input :code:`x` along axis.
+   
+    Input :code:`x` can be a single variable, a :code:`list` of variables, 
+    or a :code:`tuple` of variables. If :code:`x` is a :code:`list` or 
+    :code:`tuple`, the shapes of all these variables must be the same.  
+    Supposing the shape of each input is :math:`[d_0, d_1, ..., d_{n-1}]`, 
+    the shape of the output variable would be 
+    :math:`[d_0, d_1, ..., d_{axis}=len(x), ..., d_{n-1}]`. 
+    If :code:`axis` < 0, it would be replaced with :code:`axis+rank(x[0])+1`.
+    If :code:`axis` is None, it would be replaced with 0. 
+
+    Args:
+        x (Variable|list(Variable)|tuple(Variable)): Input variables. 
+        axis (int|None): The axis along which all inputs are stacked.
+    
+    Returns:
+        Variable: The stacked variable.
+    
+    """
+
     helper = LayerHelper('stack', **locals())
     axis = 0 if axis is None else axis
 
@@ -5584,5 +5605,4 @@
     helper.append_op(
         type='stack', inputs={'X': x}, outputs={'Y': out},
         attrs={'axis': axis})
->>>>>>> f0f06992
     return out