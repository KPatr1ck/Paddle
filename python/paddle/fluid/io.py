--- conflicted
+++ resolved
@@ -370,12 +370,7 @@
         load_vars(
             executor,
             dirname=dirname,
-<<<<<<< HEAD
-            main_program=main_program,
-            vars=filter(predicate, main_program.list_vars()),
-=======
             vars=list(filter(predicate, main_program.list_vars())),
->>>>>>> 51cc80cc
             filename=filename)
     else:
         load_prog = Program()
