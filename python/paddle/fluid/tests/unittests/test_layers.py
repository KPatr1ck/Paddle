--- conflicted
+++ resolved
@@ -1269,22 +1269,21 @@
             self.assertIsNotNone(out)
         print(str(program))
 
-<<<<<<< HEAD
-    def test_linspace(self):
-        program = Program()
-        with program_guard(program):
-            out = layers.linspace(20, 10, 5, 'float64')
-=======
     def test_fsp(self):
         program = Program()
         with program_guard(program):
             x = layers.data(name="X", shape=[16, 4, 4], dtype="float32")
             y = layers.data(name="Y", shape=[8, 4, 4], dtype="float32")
             out = layers.fsp_matrix(x, y)
->>>>>>> 0fff666f
-            self.assertIsNotNone(out)
-        print(str(program))
-
+            self.assertIsNotNone(out)
+        print(str(program))
+
+    def test_linspace(self):
+        program = Program()
+        with program_guard(program):
+            out = layers.linspace(20, 10, 5, 'float64')
+            self.assertIsNotNone(out)
+        print(str(program))
 
 if __name__ == '__main__':
     unittest.main()