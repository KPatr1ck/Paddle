--- conflicted
+++ resolved
@@ -209,17 +209,4 @@
 REGISTER_OPERATOR(pad3d_grad, ops::Pad3dOpGrad,
                   ops::Pad3dOpDoubleGradMaker<paddle::framework::OpDesc>,
                   ops::Pad3dOpDoubleGradMaker<paddle::imperative::OpBase>,
-<<<<<<< HEAD
-                  ops::Pad3dOpGradNoNeedBufferVarsInferer);
-REGISTER_OP_CPU_KERNEL(pad3d, ops::Pad3dCPUKernel<float>,
-                       ops::Pad3dCPUKernel<double>, ops::Pad3dCPUKernel<int>,
-                       ops::Pad3dCPUKernel<int64_t>,
-                       ops::Pad3dCPUKernel<paddle::platform::complex<float>>,
-                       ops::Pad3dCPUKernel<paddle::platform::complex<double>>);
-REGISTER_OP_CPU_KERNEL(
-    pad3d_grad, ops::Pad3dGradCPUKernel<float>, ops::Pad3dGradCPUKernel<double>,
-    ops::Pad3dGradCPUKernel<paddle::platform::complex<float>>,
-    ops::Pad3dGradCPUKernel<paddle::platform::complex<double>>);
-=======
-                  ops::Pad3dOpGradNoNeedBufferVarsInferer);
->>>>>>> c54c60de
+                  ops::Pad3dOpGradNoNeedBufferVarsInferer);