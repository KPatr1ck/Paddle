--- conflicted
+++ resolved
@@ -220,23 +220,11 @@
   EXPECT_EQ(tensor1_data[9 * row_numel + 6], 5.0);
 }
 
-<<<<<<< HEAD
-TEST(selected_rows_functor, cpu_merge_add) {
-=======
 TEST(selected_rows_functor, cpu_merge_add_float) {
->>>>>>> e37c9e67
   paddle::platform::CPUPlace cpu_place;
   paddle::platform::CPUDeviceContext ctx(cpu_place);
   paddle::operators::math::SetConstant<paddle::platform::CPUDeviceContext,
                                        float>
-<<<<<<< HEAD
-      set_const;
-
-  int64_t height = 10;
-  int64_t row_numel = 8;
-
-  std::vector<int64_t> rows1{5, 2, 5, 3, 5};
-=======
       functor;
   int64_t height = 10;
   int64_t row_numel = 10;
@@ -314,6 +302,7 @@
   EXPECT_EQ(out_data[1 * row_numel], 2);
   EXPECT_EQ(out_data[2 * row_numel], 1);
 }
+
 TEST(selected_rows_functor, cpu_sum_to) {
   paddle::platform::CPUPlace cpu_place;
   paddle::platform::CPUDeviceContext ctx(cpu_place);
@@ -323,7 +312,6 @@
   int64_t height = 10;
   int64_t row_numel = 10;
   std::vector<int64_t> rows1{0, 4, 7};
->>>>>>> e37c9e67
   std::unique_ptr<paddle::framework::SelectedRows> selected_rows1{
       new paddle::framework::SelectedRows(rows1, height)};
   auto* in1_value = selected_rows1->mutable_value();
@@ -331,14 +319,9 @@
       paddle::framework::make_ddim(
           {static_cast<int64_t>(rows1.size()), row_numel}),
       cpu_place);
-<<<<<<< HEAD
-  set_const(ctx, in1_value, 1.0);
-
-  std::vector<int64_t> rows2{2, 5, 3, 5, 3};
-=======
+
   functor(ctx, in1_value, 1.0);
   std::vector<int64_t> rows2{0, 5, 7, 9};
->>>>>>> e37c9e67
   std::unique_ptr<paddle::framework::SelectedRows> selected_rows2{
       new paddle::framework::SelectedRows(rows2, height)};
   auto* in2_value = selected_rows2->mutable_value();
@@ -346,37 +329,7 @@
       paddle::framework::make_ddim(
           {static_cast<int64_t>(rows2.size()), row_numel}),
       cpu_place);
-<<<<<<< HEAD
-  set_const(ctx, in2_value, 1.0);
-
-  std::unique_ptr<paddle::framework::SelectedRows> output{
-      new paddle::framework::SelectedRows()};
-  output->set_height(height);
-  paddle::operators::math::scatter::MergeAdd<paddle::platform::CPUDeviceContext,
-                                             float>
-      merge_add_functor;
-
-  std::vector<const paddle::framework::SelectedRows*> inputs;
-  inputs.push_back(selected_rows1.get());
-  inputs.push_back(selected_rows2.get());
-  merge_add_functor(ctx, inputs, output.get());
-
-  EXPECT_EQ(output->height(), height);
-  EXPECT_EQ(output->value().dims(),
-            paddle::framework::make_ddim({3, row_numel}));
-
-  std::vector<int64_t> ret_rows{2, 3, 5};
-  EXPECT_EQ(output->rows(), ret_rows);
-
-  auto* out_data = output->value().data<float>();
-  for (size_t i = 0; i < ret_rows.size(); ++i) {
-    for (size_t j = 0; j < row_numel; ++j) {
-      EXPECT_EQ(out_data[i * row_numel + j], ret_rows[i]);
-      std::cout << out_data[i * row_numel + j] << " ";
-    }
-    std::cout << "\n";
-  }
-=======
+
   functor(ctx, in2_value, 2.0);
   std::unique_ptr<paddle::framework::SelectedRows> output{
       new paddle::framework::SelectedRows()};
@@ -439,5 +392,4 @@
   EXPECT_EQ(tensor1_data[7 * row_numel + 3], 6.0);
   // row9: 2.0 + 3.0
   EXPECT_EQ(tensor1_data[9 * row_numel + 6], 5.0);
->>>>>>> e37c9e67
 }