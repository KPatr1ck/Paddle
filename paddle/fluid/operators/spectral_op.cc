// Copyright (c) 2021 PaddlePaddle Authors. All Rights Reserved.
//
// Licensed under the Apache License, Version 2.0 (the "License");
// you may not use this file except in compliance with the License.
// You may obtain a copy of the License at
//
//     http://www.apache.org/licenses/LICENSE-2.0
//
// Unless required by applicable law or agreed to in writing, software
// distributed under the License is distributed on an "AS IS" BASIS,
// WITHOUT WARRANTIES OR CONDITIONS OF ANY KIND, either express or implied.
// See the License for the specific language governing permissions and
// limitations under the License.

#include "paddle/fluid/operators/spectral_op.h"

#include <stdio.h>
#include <stdlib.h>
#include <algorithm>
// #include <iostream>
#include <memory>
#include <numeric>
// #include <sstream>
#include <string>
#include <vector>

#include "paddle/fluid/framework/eigen.h"
#include "paddle/fluid/operators/transpose_op.h"
#include "paddle/fluid/platform/complex.h"

#if defined(PADDLE_WITH_ONEMKL)
#include <mkl_dfti.h>
// #include "mkl_service.h"
#elif defined(PADDLE_WITH_POCKETFFT)
#include "extern_pocketfft/pocketfft_hdronly.h"
#endif

#include "paddle/fluid/framework/op_registry.h"
#include "paddle/fluid/platform/for_range.h"

namespace paddle {
namespace operators {

using Tensor = framework::Tensor;

//////////////// C2C
class FFTC2COpMaker : public framework::OpProtoAndCheckerMaker {
 public:
  void Make() override {
    AddInput("X", "(Tensor), the input tensor of fft_c2c op.");
    AddOutput("Out", "(Tensor), the output tensor of fft_c2c op.");
    AddAttr<std::vector<int64_t>>("axes",
                                  "std::vector<int64_t>, the fft axes.");
    AddAttr<std::string>("normalization",
                         "fft_norm_type, the fft normalization type.");
    AddAttr<bool>("forward", "bool, the fft direction.");
    AddComment(R"DOC(
      // add doc here
    )DOC");
  }
};

class FFTC2COp : public framework::OperatorWithKernel {
 public:
  using framework::OperatorWithKernel::OperatorWithKernel;

  void InferShape(framework::InferShapeContext* ctx) const override {
    PADDLE_ENFORCE_EQ(ctx->HasInput("X"), true,
                      platform::errors::InvalidArgument(
                          "Input(%s) of FFTC2COp should not be null.", "X"));
    PADDLE_ENFORCE_EQ(ctx->HasOutput("Out"), true,
                      platform::errors::InvalidArgument(
                          "Output(%s) of FFTC2COp should not be null.", "Out"));

    ctx->ShareDim("X", /*->*/ "Out");  // only for c2c
  }

 protected:
  framework::OpKernelType GetExpectedKernelType(
      const framework::ExecutionContext& ctx) const override {
    const auto in_dtype = OperatorWithKernel::IndicateVarDataType(ctx, "X");
    const auto kernel_dtype = framework::ToRealType(in_dtype);
    return framework::OpKernelType(kernel_dtype, ctx.GetPlace());
  }
};

template <typename T>
class FFTC2CGradOpMaker : public framework::SingleGradOpMaker<T> {
 public:
  using framework::SingleGradOpMaker<T>::SingleGradOpMaker;

 protected:
  void Apply(GradOpPtr<T> grad_op) const override {
    grad_op->SetType("fft_c2c_grad");
    grad_op->SetInput(framework::GradVarName("Out"), this->OutputGrad("Out"));
    grad_op->SetOutput(framework::GradVarName("X"), this->InputGrad("X"));
    grad_op->SetAttrMap(this->Attrs());
  }
};

class FFTC2CGradOp : public framework::OperatorWithKernel {
 public:
  using framework::OperatorWithKernel::OperatorWithKernel;

  void InferShape(framework::InferShapeContext* ctx) const override {
    PADDLE_ENFORCE_EQ(
        ctx->HasInput(framework::GradVarName("Out")), true,
        platform::errors::InvalidArgument(
            "Input(%s) of FFTC2CGradOp should not be null.", "DOut"));
    PADDLE_ENFORCE_EQ(
        ctx->HasOutput(framework::GradVarName("X")), true,
        platform::errors::InvalidArgument(
            "Output(%s) of FFTC2CGradOp should not be null.", "DX"));
    auto x_grad_name = framework::GradVarName("X");
<<<<<<< HEAD
    std::cerr << "++++++++++++" << framework::GradVarName("Out") << "\n";
=======
>>>>>>> 3d7a9eaa
    ctx->SetOutputDim(x_grad_name,
                      ctx->GetInputDim(framework::GradVarName("Out")));
  }

 protected:
  framework::OpKernelType GetExpectedKernelType(
      const framework::ExecutionContext& ctx) const override {
    const auto in_dtype = OperatorWithKernel::IndicateVarDataType(
        ctx, framework::GradVarName("Out"));
    const auto kernel_dtype = framework::ToRealType(in_dtype);
    return framework::OpKernelType(kernel_dtype, ctx.GetPlace());
  }
};

///////////////// R2C
class FFTR2COpMaker : public framework::OpProtoAndCheckerMaker {
 public:
  void Make() override {
    AddInput("X", "(Tensor), the input tensor of fft_r2c op.");
    AddOutput("Out", "(Tensor), the output tensor of fft_r2c op.");
    AddAttr<std::vector<int64_t>>("axes",
                                  "std::vector<int64_t>, the fft axes.");
    AddAttr<std::string>("normalization",
                         "fft_norm_type, the fft normalization type.");
    AddAttr<bool>("forward", "bool, the fft direction.");
    AddAttr<bool>("onesided", "bool, perform onesided fft.");
    AddComment(R"DOC(
      // add doc here
    )DOC");
  }
};

class FFTR2COp : public framework::OperatorWithKernel {
 public:
  using framework::OperatorWithKernel::OperatorWithKernel;

  void InferShape(framework::InferShapeContext* ctx) const override {
    PADDLE_ENFORCE_EQ(ctx->HasInput("X"), true,
                      platform::errors::InvalidArgument(
                          "Input(%s) of FFTC2ROp should not be null.", "X"));
    PADDLE_ENFORCE_EQ(ctx->HasOutput("Out"), true,
                      platform::errors::InvalidArgument(
                          "Output(%s) of FFTC2ROp should not be null.", "Out"));
    const auto axes = ctx->Attrs().Get<std::vector<int64_t>>("axes");
    const bool onesided = ctx->Attrs().Get<bool>("onesided");
    if (!onesided) {
      ctx->ShareDim("X", /*->*/ "Out");  //
    } else {
      framework::DDim out_dim(ctx->GetInputDim("X"));
      const int64_t last_fft_axis = axes.back();
      const int64_t last_fft_dim_size = out_dim.at(last_fft_axis);
      out_dim.at(last_fft_axis) = last_fft_dim_size / 2 + 1;
      ctx->SetOutputDim("Out", out_dim);
    }
  }

 protected:
  framework::OpKernelType GetExpectedKernelType(
      const framework::ExecutionContext& ctx) const override {
    const auto in_dtype = OperatorWithKernel::IndicateVarDataType(ctx, "X");
    return framework::OpKernelType(in_dtype, ctx.GetPlace());
  }
};

template <typename T>
class FFTR2CGradOpMaker : public framework::SingleGradOpMaker<T> {
 public:
  using framework::SingleGradOpMaker<T>::SingleGradOpMaker;

 protected:
  void Apply(GradOpPtr<T> grad_op) const override {
    grad_op->SetType("fft_r2c_grad");
    grad_op->SetInput(framework::GradVarName("Out"), this->OutputGrad("Out"));
    grad_op->SetOutput(framework::GradVarName("X"), this->InputGrad("X"));
    grad_op->SetAttrMap(this->Attrs());
  }
};

class FFTR2CGradOp : public framework::OperatorWithKernel {
 public:
  using framework::OperatorWithKernel::OperatorWithKernel;

  void InferShape(framework::InferShapeContext* ctx) const override {
    PADDLE_ENFORCE_EQ(
        ctx->HasInput(framework::GradVarName("Out")), true,
        platform::errors::InvalidArgument(
            "Input(%s) of FFTR2CGradOp should not be null.", "DOut"));
    PADDLE_ENFORCE_EQ(
        ctx->HasOutput(framework::GradVarName("X")), true,
        platform::errors::InvalidArgument(
            "Output(%s) of FFTR2CGradOp should not be null.", "DX"));
    auto x_grad_name = framework::GradVarName("X");
    auto out_grad_name = framework::GradVarName("Out");
    const bool onesided = ctx->Attrs().Get<bool>("onesided");
    const auto axes = ctx->Attrs().Get<std::vector<int64_t>>("axes");
    if (!onesided) {
      ctx->ShareDim(out_grad_name, /*->*/ x_grad_name);  //
    } else {
      const auto out_grad_dim = ctx->GetInputDim(out_grad_name);
      framework::DDim x_grad_dim(out_grad_dim);
      const int64_t last_fft_axis = axes.back();
      const int64_t last_fft_dim_size = x_grad_dim.at(last_fft_axis);
      x_grad_dim.at(last_fft_axis) = (last_fft_dim_size - 1) * 2;
      ctx->SetOutputDim(x_grad_name, x_grad_dim);
    }
  }

 protected:
  framework::OpKernelType GetExpectedKernelType(
      const framework::ExecutionContext& ctx) const override {
    const auto in_dtype = OperatorWithKernel::IndicateVarDataType(
        ctx, framework::GradVarName("Out"));
    const auto kernel_dtype = framework::ToRealType(in_dtype);
    return framework::OpKernelType(kernel_dtype, ctx.GetPlace());
  }
};

//////////////// C2R
class FFTC2ROpMaker : public framework::OpProtoAndCheckerMaker {
 public:
  void Make() override {
    AddInput("X", "(Tensor), the input tensor of fft_c2r op.");
    AddOutput("Out", "(Tensor), the output tensor of fft_c2r op.");
    AddAttr<std::vector<int64_t>>("axes",
                                  "std::vector<int64_t>, the fft axes.");
    AddAttr<std::string>("normalization",
                         "fft_norm_type, the fft normalization type.");
    AddAttr<bool>("forward", "bool, the fft direction.");
    AddComment(R"DOC(
      // add doc here
    )DOC");
  }
};

class FFTC2ROp : public framework::OperatorWithKernel {
 public:
  using framework::OperatorWithKernel::OperatorWithKernel;

  void InferShape(framework::InferShapeContext* ctx) const override {
    PADDLE_ENFORCE_EQ(ctx->HasInput("X"), true,
                      platform::errors::InvalidArgument(
                          "Input(%s) of FFTC2ROp should not be null.", "X"));
    PADDLE_ENFORCE_EQ(ctx->HasOutput("Out"), true,
                      platform::errors::InvalidArgument(
                          "Output(%s) of FFTC2ROp should not be null.", "Out"));
    const auto axes = ctx->Attrs().Get<std::vector<int64_t>>("axes");

    framework::DDim out_dim(ctx->GetInputDim("X"));
    const int64_t last_fft_axis = axes.back();
    const int64_t last_fft_dim_size = out_dim.at(last_fft_axis);
    out_dim.at(last_fft_axis) = (last_fft_dim_size - 1) * 2;
    ctx->SetOutputDim("Out", out_dim);
  }

 protected:
  framework::OpKernelType GetExpectedKernelType(
      const framework::ExecutionContext& ctx) const override {
    const auto in_dtype = OperatorWithKernel::IndicateVarDataType(ctx, "X");
    const auto kernel_dtype = framework::ToRealType(in_dtype);
    return framework::OpKernelType(kernel_dtype, ctx.GetPlace());
  }
};

template <typename T>
class FFTC2RGradOpMaker : public framework::SingleGradOpMaker<T> {
 public:
  using framework::SingleGradOpMaker<T>::SingleGradOpMaker;

 protected:
  void Apply(GradOpPtr<T> grad_op) const override {
    grad_op->SetType("fft_c2r_grad");
    grad_op->SetInput(framework::GradVarName("Out"), this->OutputGrad("Out"));
    grad_op->SetOutput(framework::GradVarName("X"), this->InputGrad("X"));
    grad_op->SetAttrMap(this->Attrs());
  }
};

class FFTC2RGradOp : public framework::OperatorWithKernel {
 public:
  using framework::OperatorWithKernel::OperatorWithKernel;

  void InferShape(framework::InferShapeContext* ctx) const override {
    PADDLE_ENFORCE_EQ(
        ctx->HasInput(framework::GradVarName("Out")), true,
        platform::errors::InvalidArgument(
            "Input(%s) of FFTC2RGradOp should not be null.", "DOut"));
    PADDLE_ENFORCE_EQ(
        ctx->HasOutput(framework::GradVarName("X")), true,
        platform::errors::InvalidArgument(
            "Output(%s) of FFTC2RGradOp should not be null.", "DX"));
    auto x_grad_name = framework::GradVarName("X");
    auto out_grad_name = framework::GradVarName("Out");
    const auto axes = ctx->Attrs().Get<std::vector<int64_t>>("axes");

    const auto out_grad_dim = ctx->GetInputDim(out_grad_name);
    framework::DDim x_grad_dim(out_grad_dim);
    const int64_t last_fft_axis = axes.back();
    const int64_t last_fft_dim_size = x_grad_dim.at(last_fft_axis);
    x_grad_dim.at(last_fft_axis) = last_fft_dim_size / 2 + 1;
    ctx->SetOutputDim(x_grad_name, x_grad_dim);
  }

 protected:
  framework::OpKernelType GetExpectedKernelType(
      const framework::ExecutionContext& ctx) const override {
    const auto in_dtype = OperatorWithKernel::IndicateVarDataType(
        ctx, framework::GradVarName("Out"));
    return framework::OpKernelType(in_dtype, ctx.GetPlace());
  }
};

//////////////// common
FFTNormMode get_norm_from_string(const std::string& norm, bool forward) {
  if (norm.empty() || norm == "backward") {
    return forward ? FFTNormMode::none : FFTNormMode::by_n;
  }

  if (norm == "forward") {
    return forward ? FFTNormMode::by_n : FFTNormMode::none;
  }

  if (norm == "ortho") {
    return FFTNormMode::by_sqrt_n;
  }

  PADDLE_THROW(platform::errors::InvalidArgument(
      "Fft norm string must be forward or backward or ortho"));
}

template <typename T>
T compute_factor(int64_t size, FFTNormMode normalization) {
  constexpr auto one = static_cast<T>(1);
  switch (normalization) {
    case FFTNormMode::none:
      return one;
    case FFTNormMode::by_n:
      return one / static_cast<T>(size);
    case FFTNormMode::by_sqrt_n:
      return one / std::sqrt(static_cast<T>(size));
  }
  PADDLE_THROW("Unsupported normalization type");
}

////////////////// Functors
#if defined(PADDLE_WITH_ONEMKL)

static inline void MKL_DFTI_CHECK(MKL_INT status) {
  VLOG(4) << DftiErrorMessage(status) << "\n";
  if (status && !DftiErrorClass(status, DFTI_NO_ERROR)) {
    PADDLE_THROW(DftiErrorMessage(status));
  }
}

struct DftiDescriptorDeleter {
  void operator()(DFTI_DESCRIPTOR_HANDLE handle) {
    if (handle != nullptr) {
      MKL_DFTI_CHECK(DftiFreeDescriptor(&handle));
    }
  }
};

class DftiDescriptor {
 public:
  void init(DFTI_CONFIG_VALUE precision, DFTI_CONFIG_VALUE signal_type,
            MKL_LONG signal_ndim, MKL_LONG* sizes) {
    if (desc_ != nullptr) {
      PADDLE_THROW("DFT DESCRIPTOR can only be initialized once.");
    }
    DFTI_DESCRIPTOR* raw_desc;
    if (signal_ndim == 1) {
      MKL_DFTI_CHECK(
          DftiCreateDescriptor(&raw_desc, precision, signal_type, 1, sizes[0]));
    } else {
      MKL_DFTI_CHECK(DftiCreateDescriptor(&raw_desc, precision, signal_type,
                                          signal_ndim, sizes));
    }
    desc_.reset(raw_desc);
  }

  DFTI_DESCRIPTOR* get() const {
    if (desc_ == nullptr) {
      PADDLE_THROW("DFTI DESCRIPTOR has not been initialized.");
    }
    return desc_.get();
  }

 private:
  std::unique_ptr<DFTI_DESCRIPTOR, DftiDescriptorDeleter> desc_;
};

DftiDescriptor _plan_mkl_fft(const framework::proto::VarType::Type& in_dtype,
                             const framework::proto::VarType::Type& out_dtype,
                             const framework::DDim& in_strides,
                             const framework::DDim& out_strides,
                             const std::vector<int>& signal_sizes,
                             FFTNormMode normalization, bool forward) {
  const DFTI_CONFIG_VALUE precision = [&] {
    switch (in_dtype) {
      case framework::proto::VarType::FP32:
        return DFTI_SINGLE;
      case framework::proto::VarType::COMPLEX64:
        return DFTI_SINGLE;
      case framework::proto::VarType::FP64:
        return DFTI_DOUBLE;
      case framework::proto::VarType::COMPLEX128:
        return DFTI_DOUBLE;
      default:
        PADDLE_THROW("MKL DFT does not support.");
    }
  }();

  const bool complex_input = framework::IsComplexType(in_dtype);
  const bool complex_output = framework::IsComplexType(out_dtype);
  const DFTI_CONFIG_VALUE domain = [&] {
    if (forward) {
      return complex_input ? DFTI_COMPLEX : DFTI_REAL;
    } else {
      return complex_output ? DFTI_COMPLEX : DFTI_REAL;
    }
  }();

  DftiDescriptor descriptor;  /////
  std::vector<MKL_LONG> fft_sizes(signal_sizes.cbegin(), signal_sizes.cend());
  const MKL_LONG signal_ndim = fft_sizes.size() - 1;
  descriptor.init(precision, domain, signal_ndim, fft_sizes.data() + 1);

  // placement inplace?
  MKL_DFTI_CHECK(
      DftiSetValue(descriptor.get(), DFTI_PLACEMENT, DFTI_NOT_INPLACE));

  // number of transformation
  const MKL_LONG batch_size = fft_sizes[0];
  MKL_DFTI_CHECK(
      DftiSetValue(descriptor.get(), DFTI_NUMBER_OF_TRANSFORMS, batch_size));

  // input & output distance
  const MKL_LONG idist = in_strides[0];
  const MKL_LONG odist = out_strides[0];
  MKL_DFTI_CHECK(DftiSetValue(descriptor.get(), DFTI_INPUT_DISTANCE, idist));
  MKL_DFTI_CHECK(DftiSetValue(descriptor.get(), DFTI_OUTPUT_DISTANCE, odist));

  // input & output stride
  std::vector<MKL_LONG> mkl_in_stride(1 + signal_ndim, 0);
  std::vector<MKL_LONG> mkl_out_stride(1 + signal_ndim, 0);
  for (MKL_LONG i = 1; i <= signal_ndim; i++) {
    mkl_in_stride[i] = in_strides[i];
    mkl_out_stride[i] = out_strides[i];
  }
  MKL_DFTI_CHECK(
      DftiSetValue(descriptor.get(), DFTI_INPUT_STRIDES, mkl_in_stride.data()));
  MKL_DFTI_CHECK(DftiSetValue(descriptor.get(), DFTI_OUTPUT_STRIDES,
                              mkl_out_stride.data()));

  // conjugate even storage
  if (!complex_input || !complex_output) {
    MKL_DFTI_CHECK(DftiSetValue(descriptor.get(), DFTI_CONJUGATE_EVEN_STORAGE,
                                DFTI_COMPLEX_COMPLEX));
  }

  MKL_LONG signal_numel =
      std::accumulate(fft_sizes.cbegin() + 1, fft_sizes.cend(), 1UL,
                      std::multiplies<MKL_LONG>());
  if (normalization != FFTNormMode::none) {
    const double scale =
        ((normalization == FFTNormMode::by_sqrt_n)
             ? 1.0 / std::sqrt(static_cast<double>(signal_numel))
             : 1.0 / static_cast<double>(signal_numel));
    const auto scale_direction =
        forward ? DFTI_FORWARD_SCALE : DFTI_BACKWARD_SCALE;
    MKL_DFTI_CHECK(DftiSetValue(descriptor.get(), scale_direction, scale));
  }

  // commit the descriptor
  MKL_DFTI_CHECK(DftiCommitDescriptor(descriptor.get()));
  return descriptor;
}

/* CODE TO print a DFTI_DESCRIPTOR
// Maximum supported rank of multidimensional FFTs
#define MAX_RANK 7
// Define the format to printf MKL_LONG values
#if !defined(MKL_ILP64)
#define LI "%li"
#else
#define LI "%lli"
#endif

static void dump_descriptor(DFTI_DESCRIPTOR_HANDLE hand) {
  //Execution status
  MKL_LONG status = 0;

  char version[DFTI_VERSION_LENGTH];

  enum DFTI_CONFIG_VALUE placement, precision, domain, storage, packfmt, wspace,
      cmtstatus;
  MKL_LONG rank, lengths[MAX_RANK];
  double fwd_scale, bwd_scale;
  MKL_LONG nut, is[1 + MAX_RANK], os[1 + MAX_RANK], ntr, idist, odist, tlimit;

  DftiGetValue(0, DFTI_VERSION, version);
  printf("%s\n", version);

  printf("  PRECISION = ");
  fflush(0);
  status = DftiGetValue(hand, DFTI_PRECISION, &precision);
  if (status != DFTI_NO_ERROR) goto failed;
  if (precision == DFTI_SINGLE)
    printf("DFTI_SINGLE\n");
  else if (precision == DFTI_DOUBLE)
    printf("DFTI_DOUBLE\n");
  else {
    printf("unknown (%i)\n", precision);
    goto failed;
  }

  printf("  FORWARD_DOMAIN = ");
  fflush(0);
  status = DftiGetValue(hand, DFTI_FORWARD_DOMAIN, &domain);
  if (status != DFTI_NO_ERROR) goto failed;
  if (domain == DFTI_COMPLEX)
    printf("DFTI_COMPLEX\n");
  else if (domain == DFTI_REAL)
    printf("DFTI_REAL\n");
  else {
    printf("unknown (%i)\n", domain);
    goto failed;
  }

  printf("  DIMENSION = ");
  fflush(0);
  status = DftiGetValue(hand, DFTI_DIMENSION, &rank);
  if (status != DFTI_NO_ERROR) goto failed;
  printf(LI "\n", rank);

  printf("  LENGTHS = ");
  fflush(0);
  status = DftiGetValue(hand, DFTI_LENGTHS, lengths);
  if (status != DFTI_NO_ERROR) goto failed;

  {
    int r = 0;
    printf(LI, lengths[0]);
    for (r = 1; r < rank; ++r) printf(", " LI, lengths[r]);
    printf("\n");
  }

  printf("  PLACEMENT = ");
  fflush(0);
  status = DftiGetValue(hand, DFTI_PLACEMENT, &placement);
  if (status != DFTI_NO_ERROR) goto failed;
  if (placement == DFTI_NOT_INPLACE)
    printf("DFTI_NOT_INPLACE\n");
  else if (placement == DFTI_INPLACE)
    printf("DFTI_INPLACE\n");
  else {
    printf("unknown (%i)\n", placement);
    goto failed;
  }

  printf("  F/B SCALES = ");
  fflush(0);
  if (precision == DFTI_DOUBLE) {
    status = DftiGetValue(hand, DFTI_FORWARD_SCALE, &fwd_scale);
    if (status != DFTI_NO_ERROR) goto failed;
    status = DftiGetValue(hand, DFTI_BACKWARD_SCALE, &bwd_scale);
    if (status != DFTI_NO_ERROR) goto failed;
  } else {
    float fs, bs;
    status = DftiGetValue(hand, DFTI_FORWARD_SCALE, &fs);
    if (status != DFTI_NO_ERROR) goto failed;
    status = DftiGetValue(hand, DFTI_BACKWARD_SCALE, &bs);
    if (status != DFTI_NO_ERROR) goto failed;
    fwd_scale = (double)fs;
    bwd_scale = (double)bs;
  }
  printf(" %lg, %lg\n", fwd_scale, bwd_scale);

  printf("  NO OF USER THREADS = ");
  fflush(0);
  status = DftiGetValue(hand, DFTI_NUMBER_OF_USER_THREADS, &nut);
  if (status != DFTI_NO_ERROR) goto failed;
  printf(LI "\n", nut);

  printf("  INPUT  STRIDES = ");
  fflush(0);
  status = DftiGetValue(hand, DFTI_INPUT_STRIDES, is);
  if (status != DFTI_NO_ERROR) goto failed;

  {
    int r = 0;
    printf(LI, is[0]);
    for (r = 1; r <= rank; ++r) printf(", " LI, is[r]);
    printf("\n");
  }

  printf("  OUTPUT STRIDES = ");
  fflush(0);
  status = DftiGetValue(hand, DFTI_OUTPUT_STRIDES, os);
  if (status != DFTI_NO_ERROR) goto failed;

  {
    int r = 0;
    printf(LI, os[0]);
    for (r = 1; r <= rank; ++r) printf(", " LI, os[r]);
    printf("\n");
  }

  printf("  NO OF TRANSFORMS = ");
  fflush(0);
  status = DftiGetValue(hand, DFTI_NUMBER_OF_TRANSFORMS, &ntr);
  if (status != DFTI_NO_ERROR) goto failed;
  printf(LI "\n", ntr);

  printf("  I/O DISTANCES = ");
  fflush(0);
  status = DftiGetValue(hand, DFTI_INPUT_DISTANCE, &idist);
  if (status != DFTI_NO_ERROR) goto failed;
  status = DftiGetValue(hand, DFTI_OUTPUT_DISTANCE, &odist);
  if (status != DFTI_NO_ERROR) goto failed;
  printf(LI ", " LI "\n", idist, odist);

  if (domain == DFTI_COMPLEX) {
    printf("  COMPLEX STORAGE = ");
    fflush(0);
    status = DftiGetValue(hand, DFTI_COMPLEX_STORAGE, &storage);
    if (status != DFTI_NO_ERROR) goto failed;
    if (storage == DFTI_COMPLEX_COMPLEX)
      printf("DFTI_COMPLEX_COMPLEX\n");
    else if (storage == DFTI_REAL_REAL)
      printf("DFTI_REAL_REAL\n");
    else {
      printf("wrong (%i)\n", storage);
      goto failed;
    }
  } else {
    printf("  CONJUGATE EVEN STORAGE = ");
    fflush(0);
    status = DftiGetValue(hand, DFTI_CONJUGATE_EVEN_STORAGE, &storage);
    if (status != DFTI_NO_ERROR) goto failed;
    if (storage == DFTI_COMPLEX_COMPLEX)
      printf("DFTI_COMPLEX_COMPLEX\n");
    else if (storage == DFTI_COMPLEX_REAL)
      printf("DFTI_COMPLEX_REAL\n");
    else {
      printf("wrong (%i)\n", storage);
      goto failed;
    }
    if (storage == DFTI_COMPLEX_REAL) {
      printf("     PACKED FORMAT = ");
      fflush(0);
      status = DftiGetValue(hand, DFTI_PACKED_FORMAT, &packfmt);
      if (status != DFTI_NO_ERROR) goto failed;
      if (packfmt == DFTI_CCS_FORMAT)
        printf("DFTI_CCS_FORMAT\n");
      else if (packfmt == DFTI_PACK_FORMAT)
        printf("DFTI_PACK_FORMAT\n");
      else if (packfmt == DFTI_PERM_FORMAT)
        printf("DFTI_PERM_FORMAT\n");
      else {
        printf("wrong (%i)\n", packfmt);
        goto failed;
      }
    }
  }

  printf("  WORKSPACE = ");
  fflush(0);
  status = DftiGetValue(hand, DFTI_WORKSPACE, &wspace);
  if (status != DFTI_NO_ERROR) goto failed;
  if (wspace == DFTI_ALLOW)
    printf("DFTI_ALLOW\n");
  else if (wspace == DFTI_AVOID)
    printf("DFTI_AVOID\n");
  else if (wspace == DFTI_NONE)
    printf("DFTI_NONE\n");
  else {
    printf("wrong (%i)\n", wspace);
    goto failed;
  }

  printf("  COMMIT STATUS = ");
  fflush(0);
  status = DftiGetValue(hand, DFTI_COMMIT_STATUS, &cmtstatus);
  if (status != DFTI_NO_ERROR) goto failed;
  if (cmtstatus == DFTI_COMMITTED)
    printf("DFTI_COMMITTED\n");
  else if (cmtstatus == DFTI_UNCOMMITTED)
    printf("DFTI_UNCOMMITTED\n");
  else {
    printf("wrong (%i)\n", cmtstatus);
    goto failed;
  }

  printf("  THREAD LIMIT = ");
  fflush(0);
  status = DftiGetValue(hand, DFTI_THREAD_LIMIT, &tlimit);
  if (status != DFTI_NO_ERROR) goto failed;
  printf(LI "\n", tlimit);
  fflush(0);

  return;

failed:
  printf("Error, status = " LI "\n", status);
  exit(1);
}
*/

// Execute a general fft operation (can be c2c, onesided r2c or onesided c2r)
template <typename DeviceContext, typename Ti, typename To>
void exec_fft(const DeviceContext& ctx, const Tensor* x, Tensor* out,
              const std::vector<int64_t>& axes, FFTNormMode normalization,
              bool forward) {
  const framework::DDim& in_sizes = x->dims();
  const int ndim = in_sizes.size();
  const int signal_ndim = axes.size();
  const int batch_ndim = ndim - signal_ndim;
  const framework::DDim& out_sizes = out->dims();

  // make a dim permutation
  std::vector<int> dim_permute(ndim);
  std::iota(dim_permute.begin(), dim_permute.end(), 0);
  std::vector<bool> is_transformed_dim(ndim, false);
  for (const auto& d : axes) {
    is_transformed_dim[d] = true;
  }
  const auto batch_end =
      std::partition(dim_permute.begin(), dim_permute.end(),
                     [&](size_t axis) { return !is_transformed_dim[axis]; });
  std::copy(axes.cbegin(), axes.cend(), batch_end);

  // transpose input according to that permutation
  framework::DDim transposed_input_shape = in_sizes.transpose(dim_permute);
  std::vector<int64_t> transposed_input_shape_ =
      framework::vectorize(transposed_input_shape);
  framework::Tensor transposed_input;
  transposed_input.Resize(transposed_input_shape);
  const auto place = ctx.GetPlace();
  transposed_input.mutable_data<Ti>(place);
  TransCompute<platform::CPUDeviceContext, Ti>(ndim, ctx, *x, &transposed_input,
                                               dim_permute);

  // make an collapsed input: collapse batch axes for input
  const int batch_size = std::accumulate(
      transposed_input_shape.Get(), transposed_input_shape.Get() + batch_ndim,
      1L, std::multiplies<int64_t>());
  std::vector<int> collapsed_input_shape_(1 + signal_ndim);
  collapsed_input_shape_[0] = batch_size;
  std::copy(transposed_input_shape_.begin() + batch_ndim,
            transposed_input_shape_.end(), collapsed_input_shape_.begin() + 1);
  const framework::DDim collapsed_input_shape =
      framework::make_ddim(collapsed_input_shape_);
  transposed_input.Resize(collapsed_input_shape);
  framework::Tensor& collapsed_input = transposed_input;

  // make a collapsed output
  std::vector<int> collapsed_output_shape_(1 + signal_ndim);
  collapsed_output_shape_[0] = batch_size;
  for (int i = 0; i < signal_ndim; i++) {
    collapsed_output_shape_[1 + i] = out_sizes[axes[i]];
  }
  const framework::DDim collapsed_output_shape =
      framework::make_ddim(collapsed_output_shape_);
  framework::Tensor collapsed_output;
  collapsed_output.Resize(collapsed_output_shape);
  collapsed_output.mutable_data(place, out->type());

  // signal sizes
  std::vector<int> signal_sizes(1 + signal_ndim);
  signal_sizes[0] = batch_size;
  for (int i = 0; i < signal_ndim; i++) {
    signal_sizes[1 + i] =
        std::max(collapsed_input_shape[1 + i], collapsed_output_shape[1 + i]);
  }

  // input & output stride
  const framework::DDim input_stride = framework::stride(collapsed_input_shape);
  const framework::DDim output_stride =
      framework::stride(collapsed_output_shape);

  // make a DFTI_DESCRIPTOR
  DftiDescriptor desc =
      _plan_mkl_fft(x->type(), out->type(), input_stride, output_stride,
                    signal_sizes, normalization, forward);
  // dump_descriptor(desc.get());
  if (forward) {
    MKL_DFTI_CHECK(DftiComputeForward(desc.get(), collapsed_input.data<void>(),
                                      collapsed_output.data<void>()));
  } else {
    MKL_DFTI_CHECK(DftiComputeBackward(desc.get(), collapsed_input.data<void>(),
                                       collapsed_output.data<void>()));
  }

  // resize for the collapsed output
  framework::DDim transposed_output_shape = out_sizes.transpose(dim_permute);
  collapsed_output.Resize(transposed_output_shape);
  framework::Tensor& transposed_output = collapsed_output;

  // reverse the transposition
  std::vector<int> reverse_dim_permute(ndim);
  for (int i = 0; i < ndim; i++) {
    reverse_dim_permute[dim_permute[i]] = i;
  }
  TransCompute<platform::CPUDeviceContext, To>(ndim, ctx, transposed_output,
                                               out, reverse_dim_permute);
}

template <typename Ti, typename To>
struct FFTC2CFunctor<platform::CPUDeviceContext, Ti, To> {
  void operator()(const platform::CPUDeviceContext& ctx, const Tensor* x,
                  Tensor* out, const std::vector<int64_t>& axes,
                  FFTNormMode normalization, bool forward) {
    exec_fft<platform::CPUDeviceContext, Ti, To>(ctx, x, out, axes,
                                                 normalization, forward);
  }
};

template <typename Ti, typename To>
struct FFTR2CFunctor<platform::CPUDeviceContext, Ti, To> {
  void operator()(const platform::CPUDeviceContext& ctx, const Tensor* x,
                  Tensor* out, const std::vector<int64_t>& axes,
                  FFTNormMode normalization, bool forward, bool onesided) {}
};

template <typename Ti, typename To>
struct FFTC2RFunctor<platform::CPUDeviceContext, Ti, To> {
  void operator()(const platform::CPUDeviceContext& ctx, const Tensor* x,
                  Tensor* out, const std::vector<int64_t>& axes,
                  FFTNormMode normalization, bool forward) {}
};

#elif defined(PADDLE_WITH_POCKETFFT)
template <typename Ti, typename To>
struct FFTC2CFunctor<platform::CPUDeviceContext, Ti, To> {
  void operator()(const platform::CPUDeviceContext& ctx, const Tensor* x,
                  Tensor* out, const std::vector<int64_t>& axes,
                  FFTNormMode normalization, bool forward) {
    using R = typename Ti::value_type;
    using C = std::complex<R>;

    const auto& input_dim = x->dims();
    const std::vector<size_t> in_sizes =
        framework::vectorize<size_t>(input_dim);
    std::vector<int64_t> in_strides =
        framework::vectorize<int64_t>(framework::stride(input_dim));
    const int64_t data_size = sizeof(C);
    std::transform(in_strides.begin(), in_strides.end(), in_strides.begin(),
                   [](int64_t s) { return s * data_size; });

    const auto* in_data = reinterpret_cast<const C*>(x->data<Ti>());
    auto* out_data = reinterpret_cast<C*>(out->data<To>());
    // well, we have to use std::vector<size_t> here
    std::vector<size_t> axes_(axes.size());
    std::copy(axes.begin(), axes.end(), axes_.begin());
    // compuet factor
    int64_t signal_numel = 1;
    for (auto i : axes) {
      signal_numel *= in_sizes[i];
    }
    R factor = compute_factor<R>(signal_numel, normalization);
    pocketfft::c2c(in_sizes, in_strides, in_strides, axes_, forward, in_data,
                   out_data, factor);
  }
};

template <typename Ti, typename To>
struct FFTR2CFunctor<platform::CPUDeviceContext, Ti, To> {
  void operator()(const platform::CPUDeviceContext& ctx, const Tensor* x,
                  Tensor* out, const std::vector<int64_t>& axes,
                  FFTNormMode normalization, bool forward, bool onesided) {
    using R = Ti;
    using C = std::complex<R>;

    const auto& input_dim = x->dims();
    const std::vector<size_t> in_sizes =
        framework::vectorize<size_t>(input_dim);
    std::vector<int64_t> in_strides =
        framework::vectorize<int64_t>(framework::stride(input_dim));
    {
      const int64_t data_size = sizeof(R);
      std::transform(in_strides.begin(), in_strides.end(), in_strides.begin(),
                     [](int64_t s) { return s * data_size; });
    }

    const auto& output_dim = out->dims();
    const std::vector<size_t> out_sizes =
        framework::vectorize<size_t>(output_dim);
    std::vector<int64_t> out_strides =
        framework::vectorize<int64_t>(framework::stride(output_dim));
    {
      const int64_t data_size = sizeof(C);
      std::transform(out_strides.begin(), out_strides.end(),
                     out_strides.begin(),
                     [](int64_t s) { return s * data_size; });
    }

    const auto* in_data = x->data<R>();
    auto* out_data = reinterpret_cast<C*>(out->data<To>());
    // well, we have to use std::vector<size_t> here
    std::vector<size_t> axes_(axes.size());
    std::copy(axes.begin(), axes.end(), axes_.begin());
    // compuet facet
    int64_t signal_numel = 1;
    for (auto i : axes) {
      signal_numel *= in_sizes[i];
    }
    R factor = compute_factor<R>(signal_numel, normalization);
    pocketfft::r2c(in_sizes, in_strides, out_strides, axes_, forward, in_data,
                   out_data, factor);
  }
};

template <typename Ti, typename To>
struct FFTC2RFunctor<platform::CPUDeviceContext, Ti, To> {
  void operator()(const platform::CPUDeviceContext& ctx, const Tensor* x,
                  Tensor* out, const std::vector<int64_t>& axes,
                  FFTNormMode normalization, bool forward) {
    using R = To;
    using C = std::complex<R>;

    const auto& input_dim = x->dims();
    const std::vector<size_t> in_sizes =
        framework::vectorize<size_t>(input_dim);
    std::vector<int64_t> in_strides =
        framework::vectorize<int64_t>(framework::stride(input_dim));
    {
      const int64_t data_size = sizeof(C);
      std::transform(in_strides.begin(), in_strides.end(), in_strides.begin(),
                     [](int64_t s) { return s * data_size; });
    }

    const auto& output_dim = out->dims();
    const std::vector<size_t> out_sizes =
        framework::vectorize<size_t>(output_dim);
    std::vector<int64_t> out_strides =
        framework::vectorize<int64_t>(framework::stride(output_dim));
    {
      const int64_t data_size = sizeof(R);
      std::transform(out_strides.begin(), out_strides.end(),
                     out_strides.begin(),
                     [](int64_t s) { return s * data_size; });
    }

    const auto* in_data = reinterpret_cast<const C*>(x->data<To>());
    auto* out_data = out->data<R>();
    // well, we have to use std::vector<size_t> here
    std::vector<size_t> axes_(axes.size());
    std::copy(axes.begin(), axes.end(), axes_.begin());
    // compuet facet
    int64_t signal_numel = 1;
    for (auto i : axes) {
      signal_numel *= out_sizes[i];
    }
    R factor = compute_factor<R>(signal_numel, normalization);
    pocketfft::c2r(out_sizes, in_strides, out_strides, axes_, forward, in_data,
                   out_data, factor);
  }
};

#endif

}  // namespace operators
}  // namespace paddle

namespace ops = paddle::operators;

REGISTER_OPERATOR(fft_c2c, ops::FFTC2COp, ops::FFTC2COpMaker,
                  ops::FFTC2CGradOpMaker<paddle::framework::OpDesc>,
                  ops::FFTC2CGradOpMaker<paddle::imperative::OpBase>);
REGISTER_OP_CPU_KERNEL(
    fft_c2c, ops::FFTC2CKernel<paddle::platform::CPUDeviceContext, float>,
    ops::FFTC2CKernel<paddle::platform::CPUDeviceContext, double>);

REGISTER_OPERATOR(fft_c2c_grad, ops::FFTC2CGradOp);
REGISTER_OP_CPU_KERNEL(
    fft_c2c_grad,
    ops::FFTC2CGradKernel<paddle::platform::CPUDeviceContext, float>,
    ops::FFTC2CGradKernel<paddle::platform::CPUDeviceContext, double>);

REGISTER_OPERATOR(fft_r2c, ops::FFTR2COp, ops::FFTR2COpMaker,
                  ops::FFTR2CGradOpMaker<paddle::framework::OpDesc>,
                  ops::FFTR2CGradOpMaker<paddle::imperative::OpBase>);
REGISTER_OP_CPU_KERNEL(
    fft_r2c, ops::FFTR2CKernel<paddle::platform::CPUDeviceContext, float>,
    ops::FFTR2CKernel<paddle::platform::CPUDeviceContext, double>);

REGISTER_OPERATOR(fft_r2c_grad, ops::FFTR2CGradOp);
REGISTER_OP_CPU_KERNEL(
    fft_r2c_grad,
    ops::FFTR2CGradKernel<paddle::platform::CPUDeviceContext, float>,
    ops::FFTR2CGradKernel<paddle::platform::CPUDeviceContext, double>);

REGISTER_OPERATOR(fft_c2r, ops::FFTC2ROp, ops::FFTC2ROpMaker,
                  ops::FFTC2RGradOpMaker<paddle::framework::OpDesc>,
                  ops::FFTC2RGradOpMaker<paddle::imperative::OpBase>);
REGISTER_OP_CPU_KERNEL(
    fft_c2r, ops::FFTC2RKernel<paddle::platform::CPUDeviceContext, float>,
    ops::FFTC2RKernel<paddle::platform::CPUDeviceContext, double>);

REGISTER_OPERATOR(fft_c2r_grad, ops::FFTC2RGradOp);
REGISTER_OP_CPU_KERNEL(
    fft_c2r_grad,
    ops::FFTC2RGradKernel<paddle::platform::CPUDeviceContext, float>,
    ops::FFTC2RGradKernel<paddle::platform::CPUDeviceContext, double>);<|MERGE_RESOLUTION|>--- conflicted
+++ resolved
@@ -112,10 +112,6 @@
         platform::errors::InvalidArgument(
             "Output(%s) of FFTC2CGradOp should not be null.", "DX"));
     auto x_grad_name = framework::GradVarName("X");
-<<<<<<< HEAD
-    std::cerr << "++++++++++++" << framework::GradVarName("Out") << "\n";
-=======
->>>>>>> 3d7a9eaa
     ctx->SetOutputDim(x_grad_name,
                       ctx->GetInputDim(framework::GradVarName("Out")));
   }
