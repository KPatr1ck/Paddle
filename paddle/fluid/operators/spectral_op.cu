/* Copyright (c) 2019 PaddlePaddle Authors. All Rights Reserve.
   Licensed under the Apache License, Version 2.0 (the "License");
   you may not use this file except in compliance with the License.
   You may obtain a copy of the License at
   http://www.apache.org/licenses/LICENSE-2.0
   Unless required by applicable law or agreed to in writing, software
   distributed under the License is distributed on an "AS IS" BASIS,
   WITHOUT WARRANTIES OR CONDITIONS OF ANY KIND, either express or implied.
   See the License for the specific language governing permissions and
   limitations under the License. */

#include <cufft.h>
#include <cufftXt.h>
#include <functional>
#include <list>
#include <memory>
#include <mutex>
#include <numeric>
#include <sstream>
#include <stdexcept>
#include <string>
#include <unordered_map>
#include <vector>

#include "paddle/fluid/operators/conj_op.h"
#include "paddle/fluid/operators/spectral_op.h"
#include "paddle/fluid/operators/transpose_op.h"

namespace paddle {
namespace operators {

namespace {

using ScalarType = framework::proto::VarType::Type;
const int64_t kMaxCUFFTNdim = 3;
const int64_t kMaxDataNdim = kMaxCUFFTNdim + 1;

std::ostream& operator<<(std::ostream& os, FFTTransformType fft_type) {
  std::string repr;
  switch (fft_type) {
    case FFTTransformType::C2C:
      repr = "C2C";
      break;
    case FFTTransformType::C2R:
      repr = "C2R";
      break;
    case FFTTransformType::R2C:
      repr = "R2C";
      break;
    default:
      repr = "UNK";
  }
  os << repr;
  return os;
}

static inline std::string get_cufft_error_info(cufftResult error) {
  switch (error) {
    case CUFFT_SUCCESS:
      return "CUFFT_SUCCESS";
    case CUFFT_INVALID_PLAN:
      return "CUFFT_INVALID_PLAN";
    case CUFFT_ALLOC_FAILED:
      return "CUFFT_ALLOC_FAILED";
    case CUFFT_INVALID_TYPE:
      return "CUFFT_INVALID_TYPE";
    case CUFFT_INVALID_VALUE:
      return "CUFFT_INVALID_VALUE";
    case CUFFT_INTERNAL_ERROR:
      return "CUFFT_INTERNAL_ERROR";
    case CUFFT_EXEC_FAILED:
      return "CUFFT_EXEC_FAILED";
    case CUFFT_SETUP_FAILED:
      return "CUFFT_SETUP_FAILED";
    case CUFFT_INVALID_SIZE:
      return "CUFFT_INVALID_SIZE";
    case CUFFT_UNALIGNED_DATA:
      return "CUFFT_UNALIGNED_DATA";
    case CUFFT_INCOMPLETE_PARAMETER_LIST:
      return "CUFFT_INCOMPLETE_PARAMETER_LIST";
    case CUFFT_INVALID_DEVICE:
      return "CUFFT_INVALID_DEVICE";
    case CUFFT_PARSE_ERROR:
      return "CUFFT_PARSE_ERROR";
    case CUFFT_NO_WORKSPACE:
      return "CUFFT_NO_WORKSPACE";
    case CUFFT_NOT_IMPLEMENTED:
      return "CUFFT_NOT_IMPLEMENTED";
#ifndef __HIPCC__
    case CUFFT_LICENSE_ERROR:
      return "CUFFT_LICENSE_ERROR";
#endif
    case CUFFT_NOT_SUPPORTED:
      return "CUFFT_NOT_SUPPORTED";
    default:
      std::ostringstream ss;
      ss << "unknown error " << error;
      return ss.str();
  }
}

static inline void CUFFT_CHECK(cufftResult error) {
  if (error != CUFFT_SUCCESS) {
    std::ostringstream ss;
    ss << "cuFFT error: " << get_cufft_error_info(error);
    PADDLE_THROW(platform::errors::Fatal(ss.str()));
  }
}

// This struct is used to let us easily compute hashes of the
// parameters.
// It will be the **key** to the plan cache.
struct PlanKey {
  int64_t signal_ndim_;  // between 1 and kMaxCUFFTNdim, i.e., 1 <= signal_ndim
                         // <= 3
  // These include additional batch dimension as well.
  int64_t sizes_[kMaxDataNdim];
  int64_t input_shape_[kMaxDataNdim];
  int64_t output_shape_[kMaxDataNdim];
  FFTTransformType fft_type_;
  ScalarType value_type_;

  PlanKey() = default;

  PlanKey(const std::vector<int64_t>& in_shape,
          const std::vector<int64_t>& out_shape,
          const std::vector<int64_t>& signal_size, FFTTransformType fft_type,
          ScalarType value_type) {
    // Padding bits must be zeroed for hashing
    memset(this, 0, sizeof(*this));
    signal_ndim_ = signal_size.size() - 1;
    fft_type_ = fft_type;
    value_type_ = value_type;

    std::copy(signal_size.cbegin(), signal_size.cend(), sizes_);
    std::copy(in_shape.cbegin(), in_shape.cend(), input_shape_);
    std::copy(out_shape.cbegin(), out_shape.cend(), output_shape_);
  }
};

class CuFFTHandle {
  ::cufftHandle handle_;

 public:
  CuFFTHandle() { CUFFT_CHECK(cufftCreate(&handle_)); }

  ::cufftHandle& get() { return handle_; }
  const ::cufftHandle& get() const { return handle_; }

  ~CuFFTHandle() {
// Not using fftDestroy() for rocFFT to work around double freeing of handles
#ifndef __HIPCC__
    cufftDestroy(handle_);
#endif
  }
};

#ifdef __HIPCC__
using plan_size_type = int;
#else
using plan_size_type = long long int;  // NOLINT
#endif

// This class contains all the information needed to execute a cuFFT plan:
//   1. the plan
//   //2. whether to clone input before executing the plan
//   2. the workspace size needed
//
// This class will be the **value** in the plan cache.
// It **owns** the raw plan via a unique_ptr.
class CuFFTConfig {
 public:
  // Only move semantics is enought for this class. Although we already use
  // unique_ptr for the plan, still remove copy constructor and assignment op so
  // we don't accidentally copy and take perf hit.
  CuFFTConfig(const CuFFTConfig&) = delete;
  CuFFTConfig& operator=(CuFFTConfig const&) = delete;

  explicit CuFFTConfig(const PlanKey& params)
      : CuFFTConfig(std::vector<int64_t>(
                        params.sizes_, params.sizes_ + params.signal_ndim_ + 1),
                    params.signal_ndim_, params.fft_type_, params.value_type_) {
  }

  // sizes are full signal, including batch size and always two-sided
  CuFFTConfig(std::vector<int64_t> sizes, const int64_t signal_ndim,
              FFTTransformType fft_type, ScalarType dtype)
      : fft_type_(fft_type), value_type_(dtype) {
    // signal sizes (excluding batch dim)
    std::vector<plan_size_type> signal_sizes(sizes.begin() + 1, sizes.end());

    // input batch size
    const auto batch = static_cast<plan_size_type>(sizes[0]);
    // const int64_t signal_ndim = sizes.size() - 1;
    PADDLE_ENFORCE_EQ(signal_ndim, sizes.size() - 1,
                      platform::errors::InvalidArgument(
                          "The signal_ndim must be equal to sizes.size() - 1,"
                          "But signal_ndim is: [%d], sizes.size() - 1 is: [%d]",
                          signal_ndim, sizes.size() - 1));

#ifdef __HIPCC__
    hipfftType exec_type = [&] {
      if (dtype == framework::proto::VarType::FP32) {
        switch (fft_type) {
          case FFTTransformType::C2C:
            return HIPFFT_C2C;
          case FFTTransformType::R2C:
            return HIPFFT_R2C;
          case FFTTransformType::C2R:
            return HIPFFT_C2R;
        }
      } else if (dtype == framework::proto::VarType::FP64) {
        switch (fft_type) {
          case FFTTransformType::C2C:
            return HIPFFT_Z2Z;
          case FFTTransformType::R2C:
            return HIPFFT_D2Z;
          case FFTTransformType::C2R:
            return HIPFFT_Z2D;
        }
      }
      PADDLE_THROW(platform::errors::InvalidArgument(
          "hipFFT only support transforms of type float32 and float64"));
    }();
#else
    cudaDataType itype, otype, exec_type;
    const auto complex_input = has_complex_input(fft_type);
    const auto complex_output = has_complex_output(fft_type);
    if (dtype == framework::proto::VarType::FP32) {
      itype = complex_input ? CUDA_C_32F : CUDA_R_32F;
      otype = complex_output ? CUDA_C_32F : CUDA_R_32F;
      exec_type = CUDA_C_32F;
    } else if (dtype == framework::proto::VarType::FP64) {
      itype = complex_input ? CUDA_C_64F : CUDA_R_64F;
      otype = complex_output ? CUDA_C_64F : CUDA_R_64F;
      exec_type = CUDA_C_64F;
    } else if (dtype == framework::proto::VarType::FP16) {
      itype = complex_input ? CUDA_C_16F : CUDA_R_16F;
      otype = complex_output ? CUDA_C_16F : CUDA_R_16F;
      exec_type = CUDA_C_16F;
    } else {
      PADDLE_THROW(platform::errors::InvalidArgument(
          "cuFFT only support transforms of type float16, float32 and "
          "float64"));
    }
#endif

    // disable auto allocation of workspace to use THC allocator
    CUFFT_CHECK(cufftSetAutoAllocation(plan(), /* autoAllocate */ 0));

    size_t ws_size_t;

// make plan
#ifdef __HIPCC__
    CUFFT_CHECK(hipfftMakePlanMany(
        plan(), signal_ndim, signal_sizes.data(),
        /* inembed */ nullptr, /* base_istride */ 1, /* idist */ 1,
        /* onembed */ nullptr, /* base_ostride */ 1, /* odist */ 1, exec_type,
        batch, &ws_size_t));
#else

    CUFFT_CHECK(cufftXtMakePlanMany(
        plan(), signal_ndim, signal_sizes.data(),
        /* inembed */ nullptr, /* base_istride */ 1, /* idist */ 1, itype,
        /* onembed */ nullptr, /* base_ostride */ 1, /* odist */ 1, otype,
        batch, &ws_size_t, exec_type));
#endif

    ws_size = ws_size_t;
  }

  const cufftHandle& plan() const { return plan_ptr.get(); }

  FFTTransformType transform_type() const { return fft_type_; }
  ScalarType data_type() const { return value_type_; }
  size_t workspace_size() const { return ws_size; }

 private:
  CuFFTHandle plan_ptr;
  size_t ws_size;
  FFTTransformType fft_type_;
  ScalarType value_type_;
};

// Hashing machinery for Key
// Fowler–Noll–Vo hash function
// see
// https://en.wikipedia.org/wiki/Fowler%E2%80%93Noll%E2%80%93Vo_hash_function
template <typename Key>
struct KeyHash {
  // Key must be a POD because we read out its memory
  // contenst as char* when hashing
  static_assert(std::is_pod<Key>::value, "Key must be plain old data type");

  size_t operator()(const Key& params) const {
    auto ptr = reinterpret_cast<const uint8_t*>(&params);
    uint32_t value = 0x811C9DC5;
    for (int i = 0; i < static_cast<int>(sizeof(Key)); ++i) {
      value ^= ptr[i];
      value *= 0x01000193;
    }
    return static_cast<size_t>(value);
  }
};

template <typename Key>
struct KeyEqual {
  // Key must be a POD because we read out its memory
  // contenst as char* when comparing
  static_assert(std::is_pod<Key>::value, "Key must be plain old data type");

  bool operator()(const Key& a, const Key& b) const {
    auto ptr1 = reinterpret_cast<const uint8_t*>(&a);
    auto ptr2 = reinterpret_cast<const uint8_t*>(&b);
    return memcmp(ptr1, ptr2, sizeof(Key)) == 0;
  }
};

#if CUDA_VERSION < 10000
// Note that the max plan number for CUDA version < 10 has to be 1023
// due to a bug that fails on the 1024th plan
constexpr size_t CUFFT_MAX_PLAN_NUM = 1023;
constexpr size_t CUFFT_DEFAULT_CACHE_SIZE = CUFFT_MAX_PLAN_NUM;
#else
constexpr size_t CUFFT_MAX_PLAN_NUM = std::numeric_limits<size_t>::max();
// The default max cache size chosen for CUDA version > 10 is arbitrary.
// This number puts a limit on how big of a plan cache should we maintain by
// default. Users can always configure it via cufft_set_plan_cache_max_size.
constexpr size_t CUFFT_DEFAULT_CACHE_SIZE = 4096;
#endif
static_assert(CUFFT_MAX_PLAN_NUM >= 0 &&
                  CUFFT_MAX_PLAN_NUM <= std::numeric_limits<size_t>::max(),
              "CUFFT_MAX_PLAN_NUM not in size_t range");
static_assert(CUFFT_DEFAULT_CACHE_SIZE >= 0 &&
                  CUFFT_DEFAULT_CACHE_SIZE <= CUFFT_MAX_PLAN_NUM,
              "CUFFT_DEFAULT_CACHE_SIZE not in [0, CUFFT_MAX_PLAN_NUM] range");

// This cache assumes that the mapping from key to value never changes.
// This is **NOT** thread-safe. Please use a mutex when using it **AND** the
// value returned from try_emplace_value.
// The contract of using this cache is that try_emplace_value should only be
// used when the max_size is positive.
class PlanLRUCache {
 public:
  using kv_t = typename std::pair<PlanKey, CuFFTConfig>;
  using map_t =
      typename std::unordered_map<std::reference_wrapper<PlanKey>,
                                  typename std::list<kv_t>::iterator,
                                  KeyHash<PlanKey>, KeyEqual<PlanKey>>;
  using map_kkv_iter_t = typename map_t::iterator;

  PlanLRUCache() : PlanLRUCache(CUFFT_DEFAULT_CACHE_SIZE) {}

  explicit PlanLRUCache(int64_t max_size) { _set_max_size(max_size); }

  PlanLRUCache(PlanLRUCache&& other) noexcept
      : _usage_list(std::move(other._usage_list)),
        _cache_map(std::move(other._cache_map)),
        _max_size(other._max_size) {}

  PlanLRUCache& operator=(PlanLRUCache&& other) noexcept {
    _usage_list = std::move(other._usage_list);
    _cache_map = std::move(other._cache_map);
    _max_size = other._max_size;
    return *this;
  }

  // If key is in this cache, return the cached config. Otherwise, emplace the
  // config in this cache and return it.
  CuFFTConfig& lookup(PlanKey params) {
    PADDLE_ENFORCE_GT(_max_size, 0,
                      platform::errors::InvalidArgument(
                          "The max size of PlanLRUCache must be great than 0,"
                          "But received is [%d]",
                          _max_size));

    map_kkv_iter_t map_it = _cache_map.find(params);
    // Hit, put to list front
    if (map_it != _cache_map.end()) {
      _usage_list.splice(_usage_list.begin(), _usage_list, map_it->second);
      return map_it->second->second;
    }

    // Miss
    // remove if needed
    if (_usage_list.size() >= _max_size) {
      auto last = _usage_list.end();
      last--;
      _cache_map.erase(last->first);
      _usage_list.pop_back();
    }

    // construct new plan at list front, then insert into _cache_map
    _usage_list.emplace_front(std::piecewise_construct,
                              std::forward_as_tuple(params),
                              std::forward_as_tuple(params));
    auto kv_it = _usage_list.begin();
    _cache_map.emplace(std::piecewise_construct,
                       std::forward_as_tuple(kv_it->first),
                       std::forward_as_tuple(kv_it));
    return kv_it->second;
  }

  void clear() {
    _cache_map.clear();
    _usage_list.clear();
  }

  void resize(int64_t new_size) {
    _set_max_size(new_size);
    auto cur_size = _usage_list.size();
    if (cur_size > _max_size) {
      auto delete_it = _usage_list.end();
      for (size_t i = 0; i < cur_size - _max_size; i++) {
        delete_it--;
        _cache_map.erase(delete_it->first);
      }
      _usage_list.erase(delete_it, _usage_list.end());
    }
  }

  size_t size() const { return _cache_map.size(); }

  size_t max_size() const noexcept { return _max_size; }

  std::mutex mutex;

 private:
  // Only sets size and does value check. Does not resize the data structures.
  void _set_max_size(int64_t new_size) {
    // We check that 0 <= new_size <= CUFFT_MAX_PLAN_NUM here. Since
    // CUFFT_MAX_PLAN_NUM is of type size_t, we need to do non-negativity check
    // first.
    PADDLE_ENFORCE_GE(
        new_size, 0,
        platform::errors::InvalidArgument(
            "cuFFT plan cache size must be non-negative, But received is [%d]",
            new_size));
    PADDLE_ENFORCE_LE(new_size, CUFFT_MAX_PLAN_NUM,
                      platform::errors::InvalidArgument(
                          "cuFFT plan cache size can not be larger than [%d], "
                          "But received is [%d]",
                          CUFFT_MAX_PLAN_NUM, new_size));
    _max_size = static_cast<size_t>(new_size);
  }

  std::list<kv_t> _usage_list;
  map_t _cache_map;
  size_t _max_size;
};

// Execute a pre-planned transform
static void exec_cufft_plan(const CuFFTConfig& config, void* in_data,
                            void* out_data, bool forward) {
  auto& plan = config.plan();
#ifdef __HIPCC__
  auto value_type = config.data_type();
  if (value_type == framework::proto::VarType::FP32) {
    switch (config.transform_type()) {
      case FFTTransformType::C2C: {
        CUFFT_CHECK(hipfftExecC2C(plan, static_cast<hipfftComplex*>(in_data),
                                  static_cast<hipfftComplex*>(out_data),
                                  forward ? HIPFFT_FORWARD : HIPFFT_BACKWARD));
        return;
      }
      case FFTTransformType::R2C: {
        CUFFT_CHECK(hipfftExecR2C(plan, static_cast<hipfftReal*>(in_data),
                                  static_cast<hipfftComplex*>(out_data)));
        return;
      }
      case FFTTransformType::C2R: {
        CUFFT_CHECK(hipfftExecC2R(plan, static_cast<hipfftComplex*>(in_data),
                                  static_cast<hipfftReal*>(out_data)));
        << std::endl;
        return;
      }
    }
  } else if (value_type == framework::proto::VarType::FP64) {
    switch (config.transform_type()) {
      case FFTTransformType::C2C: {
        CUFFT_CHECK(hipfftExecZ2Z(plan,
                                  static_cast<hipfftDoubleComplex*>(in_data),
                                  static_cast<hipfftDoubleComplex*>(out_data),
                                  forward ? HIPFFT_FORWARD : HIPFFT_BACKWARD));
        return;
      }
      case FFTTransformType::R2C: {
        CUFFT_CHECK(hipfftExecD2Z(plan, static_cast<hipfftDoubleReal*>(in_data),
                                  static_cast<hipfftDoubleComplex*>(out_data)));
        return;
      }
      case FFTTransformType::C2R: {
        CUFFT_CHECK(hipfftExecZ2D(plan,
                                  static_cast<hipfftDoubleComplex*>(in_data),
                                  static_cast<hipfftDoubleReal*>(out_data)));
        return;
      }
    }
  }
  PADDLE_THROW(platform::errors::InvalidArgument(
      "hipFFT only support transforms of type float32 and float64"));
#else
  std::cout << "input pointer: " << in_data << " and "
            << (reinterpret_cast<size_t>(in_data) % 16) << std::endl;
  std::cout << "output pointer: " << out_data << " and "
            << (reinterpret_cast<size_t>(out_data) % 16) << std::endl;
  size_t ws = 0;
  cufftGetSize(plan, &ws);
  std::cout << "workspace size: " << ws << std::endl;

  CUFFT_CHECK(cufftXtExec(plan, in_data, out_data,
                          forward ? CUFFT_FORWARD : CUFFT_INVERSE));
#endif
}

static std::vector<std::unique_ptr<PlanLRUCache>> plan_caches;
static std::mutex plan_caches_mutex;

static inline PlanLRUCache& cufft_get_plan_cache(int64_t device_index) {
  std::lock_guard<std::mutex> guard(plan_caches_mutex);

  /*
  PADDLE_ENFORCE_GE(device_index, static_cast<int64_t>(0),
                    platform::errors::InvalidArgument(
                        "cuFFT device index must be greater than or equal to "
                        "0, But received is [%d]" device_index));
  */

  if (device_index >= plan_caches.size()) {
    plan_caches.resize(device_index + 1);
  }

  if (!plan_caches[device_index]) {
    plan_caches[device_index] = std::make_unique<PlanLRUCache>();
  }

  return *plan_caches[device_index];
}

// Execute a general fft operation (can be c2c, onesided r2c or onesided c2r)
template <typename DeviceContext, typename Ti, typename To>
void exec_fft(const DeviceContext& ctx, Tensor* out, const Tensor* X,
              const std::vector<int64_t> out_sizes,
              const std::vector<int64_t> dim, bool forward) {
  const auto x_dims = framework::vectorize(X->dims());
  const int64_t ndim = static_cast<int64_t>(X->dims().size());
  const int64_t signal_ndim = static_cast<int64_t>(dim.size());
  const int64_t batch_dims = ndim - signal_ndim;
  auto tensor_place = ctx.GetPlace();

  // Transpose batch dimensions first, then with transforming dims
  std::vector<int> dim_permute(ndim);
  std::vector<int> reverse_dim_permute(ndim);
  std::vector<int64_t> trans_dims(ndim);
  std::iota(dim_permute.begin(), dim_permute.end(), int{0});
  std::vector<bool> is_transformed_dim(ndim);
  for (const auto& d : dim) {
    is_transformed_dim[d] = true;
  }
  auto batch_end =
      std::partition(dim_permute.begin(), dim_permute.end(),
                     [&](int64_t d) { return !is_transformed_dim[d]; });
  std::sort(dim_permute.begin(), batch_end);
  std::copy(dim.cbegin(), dim.cend(), batch_end);

  for (size_t i = 0; i < ndim; i++) {
    trans_dims[i] = x_dims[dim_permute[i]];  // shape of input transpose
    reverse_dim_permute[dim_permute[i]] =
        static_cast<int>(i);  // reverse of dim permute
  }
  framework::Tensor input;
  input.Resize(framework::make_ddim(trans_dims));
  input.mutable_data<Ti>(tensor_place);
  /*
  auto in_ret = TransposeSimple<Ti>::run(ctx, *X, dim_permute, input);
  if (!in_ret) {
    TransCompute<DeviceContext, Ti>(ndim, ctx, *X, input, dim_permute);
  }
  */
  TransCompute<DeviceContext, Ti>(ndim, ctx, *X, &input, dim_permute);

  // Reshape batch dimensions into a single dimension
  std::vector<int64_t> batched_sizes(signal_ndim + 1);
  auto batch_size =
      std::accumulate(trans_dims.begin(), trans_dims.begin() + batch_dims,
                      static_cast<int>(1), std::multiplies<int>());
  batched_sizes[0] = batch_size;
  std::copy(trans_dims.begin() + batch_dims, trans_dims.end(),
            batched_sizes.begin() + 1);
  input.Resize(framework::make_ddim(batched_sizes));

  // Check the shape of transforming dims with input and output
  std::vector<int64_t> signal_size(signal_ndim + 1);
  signal_size[0] = batch_size;
  for (int64_t i = 0; i < signal_ndim; ++i) {
    auto in_size = input.dims()[i + 1];
    auto out_size = out_sizes[dim[i]];
    signal_size[i + 1] = std::max(in_size, out_size);
    PADDLE_ENFORCE_EQ(
        (in_size == signal_size[i + 1] ||
         in_size == (signal_size[i + 1] / 2) + 1),
        true,
        platform::errors::InvalidArgument(
            "The dimension[%d] of Input size: [%d] must be equal or half to "
            "The dimension[%d] of Output size: [%d]",
            dim[i], in_size, dim[i], out_size));
    PADDLE_ENFORCE_EQ(
        (out_size == signal_size[i + 1] ||
         out_size == (signal_size[i + 1] / 2) + 1),
        true,
        platform::errors::InvalidArgument(
            "The dimension[%d] of Output size: [%d] must be equal or half to "
            "The dimension[%d] of Input size: [%d]",
            dim[i], out_size, dim[i], in_size));
  }

  std::vector<int64_t> reshape_out_sizes(ndim);
  for (size_t i = 0; i < ndim; ++i) {
    reshape_out_sizes[i] = out_sizes[dim_permute[i]];
  }
  std::vector<int64_t> batched_out_sizes(batched_sizes.begin(),
                                         batched_sizes.end());
  for (size_t i = 0; i < dim.size(); ++i) {
    batched_out_sizes[i + 1] = out_sizes[dim[i]];
  }

  // output
  framework::Tensor output;
  output.Resize(framework::make_ddim(batched_out_sizes));
  output.mutable_data<To>(tensor_place);

  // Create the transform plan (either from cache or locally)
  const auto value_type = framework::IsComplexType(input.type())?framework::ToRealType(input.type()):input.type();
  auto fft_type = GetFFTTransformType(input.type(), output.type());
  PlanKey Key(framework::vectorize(input.dims()),
              framework::vectorize(output.dims()), signal_size, fft_type,
              value_type);
  std::cout << "input.dims()" << input.dims() << std::endl;
  std::cout << "output.dims()" << output.dims() << std::endl;
  std::cout << "signal_size" << framework::make_ddim(signal_size) << std::endl;
  std::cout << "fft_type" << fft_type << std::endl;
  std::cout << "value_type" << value_type << std::endl;
  PlanLRUCache& plan_cache = cufft_get_plan_cache(static_cast<int64_t>(
      (reinterpret_cast<platform::CUDAPlace*>(&tensor_place))->GetDeviceId()));
  std::unique_lock<std::mutex> guard(plan_cache.mutex, std::defer_lock);
  CuFFTConfig* config = nullptr;

  if (plan_cache.max_size() > 0) {
    guard.lock();
    if (plan_cache.max_size() > 0) {  // check again after acquiring the lock
      config = &plan_cache.lookup(Key);
    }
  }

  if (config == nullptr) {
    CuFFTConfig uncached_plan(Key);
    config = &uncached_plan;
  }

  auto& plan = config->plan();

  // prepare cufft for execution
  CUFFT_CHECK(cufftSetStream(plan, ctx.stream()));
  framework::Tensor workspace_tensor;
  workspace_tensor.mutable_data<To>(tensor_place, config->workspace_size());
  CUFFT_CHECK(cufftSetWorkArea(plan, workspace_tensor.data<To>()));

  // execute transform plan
  if (fft_type == FFTTransformType::C2R && forward) {
    forward = false;
    framework::Tensor input_conj(input.type());
    input_conj.mutable_data<Ti>(input.dims(), ctx.GetPlace());
    platform::ForRange<DeviceContext> for_range(ctx, input.numel());
    math::ConjFunctor<Ti> functor(input.data<Ti>(), input.numel(),
                                  input_conj.data<Ti>());
    for_range(functor);
    exec_cufft_plan(*config, input_conj.data<void>(), output.data<void>(),
                    forward);
  } else if (fft_type == FFTTransformType::R2C && !forward) {
    forward = true;
    framework::Tensor out_conj(output.type());
    out_conj.mutable_data<To>(output.dims(), ctx.GetPlace());
    exec_cufft_plan(*config, input.data<void>(), out_conj.data<void>(),
                    forward);

    platform::ForRange<DeviceContext> for_range(ctx, output.numel());
    math::ConjFunctor<To> functor(out_conj.data<To>(), output.numel(),
                                  output.data<To>());
    for_range(functor);
  } else {
    exec_cufft_plan(*config, input.data<void>(), output.data<void>(), forward);
  }

  // Inverting output by reshape and transpose to original batch and dimension
  output.Resize(framework::make_ddim(reshape_out_sizes));
  out->Resize(framework::make_ddim(out_sizes));
  /*
  auto out_ret =
      TransposeSimple<To>::run(ctx, *output, reverse_dim_permute, out);
  if (!out_ret) {
    TransCompute<DeviceContext, To>(ndim, ctx, *output, out,
                                   reverse_dim_permute);
  }
  */
  std::cout << "before TransCompute" << std::endl;
  TransCompute<DeviceContext, To>(ndim, ctx, output, out, reverse_dim_permute);
  std::cout << "after TransCompute" << std::endl;
}

// Calculates the normalization constant and applies it in-place to out
// sizes is the sizes of a twosided tensor and dims are all transformed dims
double fft_normalization_scale(FFTNormMode normalization,
                               const std::vector<int64_t>& sizes,
                               const std::vector<int64_t>& dims) {
  // auto norm = static_cast<fft_norm_mode>(normalization);
  if (normalization == FFTNormMode::none) {
    return static_cast<double>(1.0);
  }

  int64_t signal_numel = 1;
  for (auto dim : dims) {
    signal_numel *= sizes[dim];
  }
  const double scale_denom = (normalization == FFTNormMode::by_sqrt_n)
                                 ? std::sqrt(signal_numel)
                                 : static_cast<double>(signal_numel);
  return static_cast<double>(1.0 / scale_denom);
}

template <typename DeviceContext, typename T>
void exec_normalization(const DeviceContext& ctx, const Tensor* in, Tensor* out,
                        FFTNormMode normalization,
                        const std::vector<int64_t>& sizes,
                        const std::vector<int64_t>& axes) {
  double scale = fft_normalization_scale(normalization, sizes, axes);
  if (scale != 1.0) {
    // out = in * scale;
    auto eigen_out = framework::EigenVector<T>::Flatten(*out);
    auto eigen_in = framework::EigenVector<T>::Flatten(*in);
    auto dev = ctx.eigen_device();
    // EigenScale<std::decay_t<decltype(dev)>, T>::Eval(
    EigenScale<Eigen::GpuDevice, T>::Eval(*dev, eigen_out, eigen_in,
                                          static_cast<T>(scale),
                                          static_cast<T>(0), false);
  } else {
    framework::TensorCopy(*in, ctx.GetPlace(), out);
  }
}

// TODO: fill other half tensor with conjugate symmetry
template <typename DeviceContext, typename T>
void fill_with_conj_symmetry(Tensor* in, const std::vector<int64_t> axes) {
}

}  // anonymous namespace

// Use the optimized path to perform single R2C or C2R if transformation dim is
// supported by cuFFT
bool use_optimized_cufft_path(const std::vector<int64_t>& axes) {
  // For performance reason, when axes starts with (0, 1), do not use the
  // optimized path.
  if (axes.size() > kMaxCUFFTNdim ||
      (axes.size() >= 2 && axes[0] == 0 && axes[1] == 1)) {
    return false;
  } else {
    return true;
  }
}

template <typename Ti, typename To>
struct FFTC2CFunctor<platform::CUDADeviceContext, Ti, To> {
  void operator()(const platform::CUDADeviceContext& ctx, const Tensor* X,
                  Tensor* out, const std::vector<int64_t>& axes,
                  FFTNormMode normalization, bool forward) {
    if (axes.empty()) {
      framework::TensorCopy(*X, ctx.GetPlace(), out);
      return;
    }

    framework::Tensor* p_out = out;
    std::vector<int64_t> out_dims = framework::vectorize(X->dims());
    std::vector<int64_t> working_axes(axes.begin(), axes.end());
    std::vector<int64_t> first_dims;
    size_t max_dims;
    framework::Tensor working_tensor;
    working_tensor.mutable_data<Ti>(X->dims(), ctx.GetPlace());
    framework::Tensor* p_working_tensor = &working_tensor;
    framework::TensorCopy(*X, ctx.GetPlace(), &working_tensor);

    while (true) {
      max_dims =
          std::min(static_cast<size_t>(kMaxCUFFTNdim), working_axes.size());
      first_dims.assign(working_axes.end() - max_dims, working_axes.end());

      exec_fft<platform::CUDADeviceContext, Ti, To>(
          ctx, p_out, p_working_tensor, out_dims, first_dims, forward);
      working_axes.resize(working_axes.size() - max_dims);
      first_dims.clear();

      if (working_axes.empty()) {
        break;
      }

      std::swap(p_out, p_working_tensor);
    }
    exec_normalization<platform::CUDADeviceContext, To>(
        ctx, p_out, out, normalization, out_dims, axes);
  }
};

<<<<<<< HEAD
template <typename Ti, typename To>
struct FFTC2RFunctor<platform::CUDADeviceContext, Ti, To> {
  void operator()(const platform::CUDADeviceContext& ctx, const Tensor* X,
                  Tensor* out, const std::vector<int64_t>& axes,
                  FFTNormMode normalization, bool forward) {
    std::vector<int64_t> in_dims = framework::vectorize(X->dims());
    std::vector<int64_t> out_dims = framework::vectorize(out->dims());

    std::cout << "axes: " << framework::make_ddim(axes) << std::endl;
    if (axes.size() == 1) {
      std::cout << "out dims: " << out->dims() << "dtype: " << out->type()
                << std::endl;
      std::cout << "in dims: " << X->dims() << "dtype: " << X->type()
                << std::endl;
      framework::Tensor x_copy(X->type());
      x_copy.mutable_data<Ti>(X->dims(), ctx.GetPlace());
      framework::TensorCopy(*X, ctx.GetPlace(), &x_copy);
      std::cout << "copy done " << std::endl;
      exec_fft<platform::CUDADeviceContext, Ti, To>(ctx, out, &x_copy, out_dims,
                                                    axes, forward);
    } else {
      framework::Tensor temp_tensor;
      temp_tensor.mutable_data<Ti>(X->dims(), ctx.GetPlace());
      const std::vector<int64_t> dims(axes.begin(), axes.end() - 1);

      FFTC2CFunctor<platform::CUDADeviceContext, Ti, Ti> c2c_functor;
      c2c_functor(ctx, X, &temp_tensor, dims, FFTNormMode::none, forward);

      exec_fft<platform::CUDADeviceContext, Ti, To>(
          ctx, out, &temp_tensor, out_dims, {axes.back()}, forward);
    }
    exec_normalization<platform::CUDADeviceContext, To>(
        ctx, out, out, normalization, out_dims, axes);
  }
};
=======
>>>>>>> 5a468607

// n dimension real to complex FFT use cufft lib
template <typename Ti, typename To>
struct FFTR2CFunctor<platform::CUDADeviceContext, Ti, To> {
  void operator()(const platform::CUDADeviceContext& ctx, const Tensor* X,
                  Tensor* out, const std::vector<int64_t>& axes,
                  FFTNormMode normalization, bool forward, bool onesided) {
    // Step1: R2C transform on the last dimension
    framework::Tensor* r2c_out = out; 
    const std::vector<int64_t> last_dim{axes.back()};
    std::vector<int64_t> out_dims = framework::vectorize(out->dims());
    exec_fft<platform::CUDADeviceContext, Ti, To>(ctx, r2c_out, X, out_dims, last_dim, forward);

    // Step2: C2C transform on the remaining dimension
    framework::Tensor c2c_out;
    if (axes.size() > 1) {
      c2c_out.mutable_data<To>(out->dims(), ctx.GetPlace());
      std::vector<int64_t>  remain_dim(axes.begin(), axes.end()-1);
      FFTC2CFunctor<platform::CUDADeviceContext, To, To> fft_c2c_func;
      fft_c2c_func(ctx, &c2c_out, r2c_out, remain_dim, FFTNormMode::none, forward);
    }

 
    const auto in_sizes = framework::vectorize(X->dims());
    framework::Tensor* norm_tensor = axes.size()>1 ? &c2c_out : r2c_out;
    exec_normalization<platform::CUDADeviceContext, To>(
        ctx, norm_tensor, out, normalization, in_sizes, axes);
  }
};

<<<<<<< HEAD
>>>>>>> add fft r2c onesided with cpu(pocketfft/mkl) and gpu
=======
>>>>>>> 5a468607

}  // namespace operators
}  // namespace paddle

namespace ops = paddle::operators;
REGISTER_OP_CUDA_KERNEL(
    fft_c2c, ops::FFTC2CKernel<paddle::platform::CUDADeviceContext, float>,
    ops::FFTC2CKernel<paddle::platform::CUDADeviceContext, double>);

REGISTER_OP_CUDA_KERNEL(
    fft_c2c_grad,
    ops::FFTC2CGradKernel<paddle::platform::CUDADeviceContext, float>,
    ops::FFTC2CGradKernel<paddle::platform::CUDADeviceContext, double>);

REGISTER_OP_CUDA_KERNEL(
<<<<<<< HEAD
<<<<<<< 9f16534355db9c798119d872d041014bb7deeca8
    fft_c2r, ops::FFTC2RKernel<paddle::platform::CUDADeviceContext, float>,
    ops::FFTC2RKernel<paddle::platform::CUDADeviceContext, double>);

REGISTER_OP_CUDA_KERNEL(
    fft_c2r_grad,
    ops::FFTC2RGradKernel<paddle::platform::CUDADeviceContext, float>,
    ops::FFTC2RGradKernel<paddle::platform::CUDADeviceContext, double>);

REGISTER_OP_CUDA_KERNEL(
    fft_r2c, ops::FFTR2CKernel<paddle::platform::CUDADeviceContext, float>,
    ops::FFTR2CKernel<paddle::platform::CUDADeviceContext, double>);

REGISTER_OP_CUDA_KERNEL(
    fft_r2c_grad,
    ops::FFTR2CGradKernel<paddle::platform::CUDADeviceContext, float>,
    ops::FFTR2CGradKernel<paddle::platform::CUDADeviceContext, double>);
=======
=======
>>>>>>> 5a468607
  fft_r2c, ops::FFTR2CKernel<paddle::platform::CUDADeviceContext, float>,
  ops::FFTR2CKernel<paddle::platform::CUDADeviceContext, double>);
  
REGISTER_OP_CUDA_KERNEL(
    fft_r2c_grad,
    ops::FFTR2CGradKernel<paddle::platform::CUDADeviceContext, float>,
<<<<<<< HEAD
    ops::FFTR2CGradKernel<paddle::platform::CUDADeviceContext, double>);
>>>>>>> add fft r2c onesided with cpu(pocketfft/mkl) and gpu
=======
    ops::FFTR2CGradKernel<paddle::platform::CUDADeviceContext, double>);
>>>>>>> 5a468607
<|MERGE_RESOLUTION|>--- conflicted
+++ resolved
@@ -808,7 +808,6 @@
   }
 };
 
-<<<<<<< HEAD
 template <typename Ti, typename To>
 struct FFTC2RFunctor<platform::CUDADeviceContext, Ti, To> {
   void operator()(const platform::CUDADeviceContext& ctx, const Tensor* X,
@@ -844,8 +843,6 @@
         ctx, out, out, normalization, out_dims, axes);
   }
 };
-=======
->>>>>>> 5a468607
 
 // n dimension real to complex FFT use cufft lib
 template <typename Ti, typename To>
@@ -865,10 +862,9 @@
       c2c_out.mutable_data<To>(out->dims(), ctx.GetPlace());
       std::vector<int64_t>  remain_dim(axes.begin(), axes.end()-1);
       FFTC2CFunctor<platform::CUDADeviceContext, To, To> fft_c2c_func;
-      fft_c2c_func(ctx, &c2c_out, r2c_out, remain_dim, FFTNormMode::none, forward);
-    }
-
- 
+      fft_c2c_func(ctx, r2c_out, &c2c_out, remain_dim, FFTNormMode::none, forward);
+    }
+
     const auto in_sizes = framework::vectorize(X->dims());
     framework::Tensor* norm_tensor = axes.size()>1 ? &c2c_out : r2c_out;
     exec_normalization<platform::CUDADeviceContext, To>(
@@ -876,11 +872,6 @@
   }
 };
 
-<<<<<<< HEAD
->>>>>>> add fft r2c onesided with cpu(pocketfft/mkl) and gpu
-=======
->>>>>>> 5a468607
-
 }  // namespace operators
 }  // namespace paddle
 
@@ -895,9 +886,8 @@
     ops::FFTC2CGradKernel<paddle::platform::CUDADeviceContext, double>);
 
 REGISTER_OP_CUDA_KERNEL(
-<<<<<<< HEAD
-<<<<<<< 9f16534355db9c798119d872d041014bb7deeca8
-    fft_c2r, ops::FFTC2RKernel<paddle::platform::CUDADeviceContext, float>,
+    fft_c2r, 
+    ops::FFTC2RKernel<paddle::platform::CUDADeviceContext, float>,
     ops::FFTC2RKernel<paddle::platform::CUDADeviceContext, double>);
 
 REGISTER_OP_CUDA_KERNEL(
@@ -906,25 +896,11 @@
     ops::FFTC2RGradKernel<paddle::platform::CUDADeviceContext, double>);
 
 REGISTER_OP_CUDA_KERNEL(
-    fft_r2c, ops::FFTR2CKernel<paddle::platform::CUDADeviceContext, float>,
+    fft_r2c, 
+    ops::FFTR2CKernel<paddle::platform::CUDADeviceContext, float>,
     ops::FFTR2CKernel<paddle::platform::CUDADeviceContext, double>);
 
 REGISTER_OP_CUDA_KERNEL(
     fft_r2c_grad,
     ops::FFTR2CGradKernel<paddle::platform::CUDADeviceContext, float>,
     ops::FFTR2CGradKernel<paddle::platform::CUDADeviceContext, double>);
-=======
-=======
->>>>>>> 5a468607
-  fft_r2c, ops::FFTR2CKernel<paddle::platform::CUDADeviceContext, float>,
-  ops::FFTR2CKernel<paddle::platform::CUDADeviceContext, double>);
-  
-REGISTER_OP_CUDA_KERNEL(
-    fft_r2c_grad,
-    ops::FFTR2CGradKernel<paddle::platform::CUDADeviceContext, float>,
-<<<<<<< HEAD
-    ops::FFTR2CGradKernel<paddle::platform::CUDADeviceContext, double>);
->>>>>>> add fft r2c onesided with cpu(pocketfft/mkl) and gpu
-=======
-    ops::FFTR2CGradKernel<paddle::platform::CUDADeviceContext, double>);
->>>>>>> 5a468607
