--- conflicted
+++ resolved
@@ -85,17 +85,10 @@
       paddle::operators::math::ColFormat::kOCF, Place, float>
       im2col_ocf;
 
-<<<<<<< HEAD
-  im2col(*context, input, output_cfo, stride, stride, padding, padding);
-  im2col_ocf(*context, input, output_ocf, /*stride_height*/ stride,
-             /*stride_width*/ stride, /*up_pad*/ padding,
-             /*down_pad*/ padding);
-=======
   im2col(*context, input, output_cfo, stride, stride, padding, padding, padding,
          padding);
   im2col_ocf(*context, input, output_ocf, stride, stride, padding, padding,
              padding, padding);
->>>>>>> 200a02ec
 
   float out_cfo_data[] = {0, 1, 1, 2, 3, 4, 4, 5};
   float out_ocf_data[] = {0, 1, 3, 4, 1, 2, 4, 5};
@@ -138,12 +131,8 @@
     input.CopyFrom(input_tmp, *place, *context);
   }
 
-<<<<<<< HEAD
-  col2im(*context, input, output_cfo, stride, stride, padding, padding);
-=======
   col2im(*context, input, output_cfo, stride, stride, padding, padding, padding,
          padding);
->>>>>>> 200a02ec
 
   float* in_ptr;
   if (paddle::platform::is_cpu_place(*place)) {
@@ -164,14 +153,8 @@
     input.CopyFrom(input_tmp, *place, *context);
   }
 
-<<<<<<< HEAD
-  col2im_ocf(*context, input, output_ocf, /*stride_height*/ stride,
-             /*stride_width*/ stride, /*up_pad*/ padding,
-             /*down_pad*/ padding);
-=======
   col2im_ocf(*context, input, output_ocf, stride, stride, padding, padding,
              padding, padding);
->>>>>>> 200a02ec
 
   if (paddle::platform::is_cpu_place(*place)) {
     in_ptr = input.data<float>();
