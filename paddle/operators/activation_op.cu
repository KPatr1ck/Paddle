--- conflicted
+++ resolved
@@ -15,102 +15,6 @@
 #define EIGEN_USE_GPU
 #include "paddle/operators/activation_op.h"
 
-<<<<<<< HEAD
-namespace ops = paddle::operators;
-
-REGISTER_OP_GPU_KERNEL(sigmoid,
-                       ops::ActivationKernel<paddle::platform::GPUPlace, float,
-                                             ops::SigmoidFunctor<float>>);
-REGISTER_OP_GPU_KERNEL(
-    sigmoid_grad, ops::ActivationGradKernel<paddle::platform::GPUPlace, float,
-                                            ops::SigmoidGradFunctor<float>>);
-
-REGISTER_OP_GPU_KERNEL(
-    exp,
-    ops::ActivationKernel<paddle::platform::GPUPlace, float, ops::ExpFunctor>);
-REGISTER_OP_GPU_KERNEL(exp_grad,
-                       ops::ActivationGradKernel<paddle::platform::GPUPlace,
-                                                 float, ops::ExpGradFunctor>);
-REGISTER_OP_GPU_KERNEL(relu,
-                       ops::ActivationKernel<paddle::platform::GPUPlace, float,
-                                             ops::ReluFunctor<float>>);
-REGISTER_OP_GPU_KERNEL(
-    relu_grad, ops::ActivationGradKernel<paddle::platform::GPUPlace, float,
-                                         ops::ReluGradFunctor<float>>);
-
-REGISTER_OP_GPU_KERNEL(
-    tanh,
-    ops::ActivationKernel<paddle::platform::GPUPlace, float, ops::TanhFunctor>);
-REGISTER_OP_GPU_KERNEL(
-    tanh_grad, ops::ActivationGradKernel<paddle::platform::GPUPlace, float,
-                                         ops::TanhGradFunctor<float>>);
-
-REGISTER_OP_GPU_KERNEL(
-    sqrt,
-    ops::ActivationKernel<paddle::platform::GPUPlace, float, ops::SqrtFunctor>);
-REGISTER_OP_GPU_KERNEL(
-    sqrt_grad, ops::ActivationGradKernel<paddle::platform::GPUPlace, float,
-                                         ops::SqrtGradFunctor<float>>);
-
-REGISTER_OP_GPU_KERNEL(
-    abs,
-    ops::ActivationKernel<paddle::platform::GPUPlace, float, ops::AbsFunctor>);
-REGISTER_OP_GPU_KERNEL(abs_grad,
-                       ops::ActivationGradKernel<paddle::platform::GPUPlace,
-                                                 float, ops::AbsGradFunctor>);
-
-REGISTER_OP_GPU_KERNEL(reciprocal,
-                       ops::ActivationKernel<paddle::platform::GPUPlace, float,
-                                             ops::ReciprocalFunctor<float>>);
-REGISTER_OP_GPU_KERNEL(
-    reciprocal_grad,
-    ops::ActivationGradKernel<paddle::platform::GPUPlace, float,
-                              ops::ReciprocalGradFunctor<float>>);
-
-REGISTER_OP_GPU_KERNEL(
-    log,
-    ops::ActivationKernel<paddle::platform::GPUPlace, float, ops::LogFunctor>);
-REGISTER_OP_GPU_KERNEL(
-    log_grad, ops::ActivationGradKernel<paddle::platform::GPUPlace, float,
-                                        ops::LogGradFunctor<float>>);
-
-REGISTER_OP_GPU_KERNEL(square,
-                       ops::ActivationKernel<paddle::platform::GPUPlace, float,
-                                             ops::SquareFunctor>);
-REGISTER_OP_GPU_KERNEL(
-    square_grad, ops::ActivationGradKernel<paddle::platform::GPUPlace, float,
-                                           ops::SquareGradFunctor<float>>);
-
-REGISTER_OP_GPU_KERNEL(softsign,
-                       ops::ActivationKernel<paddle::platform::GPUPlace, float,
-                                             ops::SoftsignFunctor<float>>);
-REGISTER_OP_GPU_KERNEL(
-    softsign_grad, ops::ActivationGradKernel<paddle::platform::GPUPlace, float,
-                                             ops::SoftsignGradFunctor<float>>);
-
-REGISTER_OP_GPU_KERNEL(brelu,
-                       ops::BReluKernel<paddle::platform::GPUPlace, float>);
-REGISTER_OP_GPU_KERNEL(brelu_grad,
-                       ops::BReluGradKernel<paddle::platform::GPUPlace, float>);
-
-REGISTER_OP_GPU_KERNEL(soft_relu,
-                       ops::SoftReluKernel<paddle::platform::GPUPlace, float>);
-REGISTER_OP_GPU_KERNEL(
-    soft_relu_grad, ops::SoftReluGradKernel<paddle::platform::GPUPlace, float>);
-
-REGISTER_OP_GPU_KERNEL(elu, ops::ELUKernel<paddle::platform::GPUPlace, float>);
-REGISTER_OP_GPU_KERNEL(elu_grad,
-                       ops::ELUGradKernel<paddle::platform::GPUPlace, float>);
-
-REGISTER_OP_GPU_KERNEL(pow, ops::PowKernel<paddle::platform::GPUPlace, float>);
-REGISTER_OP_GPU_KERNEL(pow_grad,
-                       ops::PowGradKernel<paddle::platform::GPUPlace, float>);
-
-REGISTER_OP_GPU_KERNEL(stanh,
-                       ops::STanhKernel<paddle::platform::GPUPlace, float>);
-REGISTER_OP_GPU_KERNEL(stanh_grad,
-                       ops::STanhGradKernel<paddle::platform::GPUPlace, float>);
-=======
 #define REGISTER_ACTIVATION_GPU_KERNEL(act_type, functor, grad_functor)        \
   REGISTER_OP_GPU_KERNEL(                                                      \
       act_type,                                                                \
@@ -121,5 +25,4 @@
                              paddle::platform::GPUPlace,                       \
                              paddle::operators::grad_functor<float>>);
 
-FOR_EACH_KERNEL_FUNCTOR(REGISTER_ACTIVATION_GPU_KERNEL);
->>>>>>> 3f874143
+FOR_EACH_KERNEL_FUNCTOR(REGISTER_ACTIVATION_GPU_KERNEL);