--- conflicted
+++ resolved
@@ -121,7 +121,6 @@
   return attrs_;
 }
 
-<<<<<<< HEAD
 void Rename(const std::string &old_name, const std::string &new_name) {
   for (std : string &input : inputs_) {
     std::replace(input.second.begin(), input.second.end(), old_name, new_name);
@@ -132,7 +131,7 @@
   }
   need_update_ = true;
 }
-=======
+
 struct SetAttrDescVisitor : public boost::static_visitor<void> {
   explicit SetAttrDescVisitor(OpDesc::Attr *attr) : attr_(attr) {}
   mutable OpDesc::Attr *attr_;
@@ -156,7 +155,6 @@
   void operator()(BlockDesc *desc) const { attr_->set_block_idx(desc->idx()); }
   void operator()(boost::blank) const { PADDLE_THROW("Unexpected branch"); }
 };
->>>>>>> 42e7fe05
 
 void OpDescBind::Sync() {
   if (need_update_) {
