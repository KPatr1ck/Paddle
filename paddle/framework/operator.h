/* Copyright (c) 2016 PaddlePaddle Authors. All Rights Reserve.

Licensed under the Apache License, Version 2.0 (the "License");
you may not use this file except in compliance with the License.
You may obtain a copy of the License at

    http://www.apache.org/licenses/LICENSE-2.0

Unless required by applicable law or agreed to in writing, software
distributed under the License is distributed on an "AS IS" BASIS,
WITHOUT WARRANTIES OR CONDITIONS OF ANY KIND, either express or implied.
See the License for the specific language governing permissions and
limitations under the License. */

#pragma once

#include <algorithm>
#include <string>
#include <unordered_map>
#include <vector>

#include "paddle/framework/attribute.h"
#include "paddle/framework/framework.pb.h"
#include "paddle/framework/scope.h"
#include "paddle/framework/tensor.h"
#include "paddle/platform/device_context.h"
#include "paddle/platform/place.h"
#include "paddle/platform/variant.h"
#include "paddle/utils/Error.h"

namespace paddle {
namespace framework {

/// If a variable is a empty variable, that name will be used.
constexpr char kEmptyVarName[] = "@EMPTY@";

/// If a variable is a temporary variable, that name will be set in Python,
/// but it will be convert to a unique name in scope after OpCreator.
constexpr char kTempVarName[] = "@TEMP@";

/// If a variable's name has a certain suffix, it means that the
/// variable is the gradient of another varibale.
/// e.g. Variable "x@GRAD" is the gradient of varibale "x".
constexpr char kGradVarSuffix[] = "@GRAD";

/// Variables with this suffix are supposed to be filled up with zeros.
constexpr char kZeroVarSuffix[] = "@ZERO";

inline std::string GradVarName(const std::string& var_name) {
  return var_name + kGradVarSuffix;
}

extern std::unordered_map<std::string, OpProto>& OpProtos();

class OperatorBase;
class InferShapeContext;
class ExecutionContext;

/**
 * OperatorBase has the basic element that Net will call to do computation.
 * Only CreateOperator from OpRegistry will new Operator directly. User
 * should always construct a proto message OpDesc and call
 * OpRegistry::CreateOp(op_desc) to get an Operator instance.
 */
class OperatorBase {
 public:
  OperatorBase() {}  // TODO(yi): This constructor is to be removed.
  OperatorBase(const std::string& type, const std::vector<std::string>& inputs,
               const std::vector<std::string>& outputs,
               const AttributeMap& attrs,
               std::unordered_map<std::string, int>* in_out_idxs)
      : type_(type),
        inputs_(inputs),
        outputs_(outputs),
        attrs_(attrs),
        in_out_idxs_(in_out_idxs) {}

  virtual ~OperatorBase() {}

  template <typename T>
  inline const T& GetAttr(const std::string& name) const {
    PADDLE_ENFORCE(attrs_.count(name) != 0, "%s should be in AttributeMap",
                   name);
    return boost::get<T>(attrs_.at(name));
  }

  virtual std::string DebugString() const;

  /// Init will be called after CreateOperator, you can put some initialization
  /// logic here.
  virtual void Init() {}

  /// InferShape infer the size of Variables used by this Operator with
  /// information inside scope
  virtual void InferShape(const Scope& scope) const = 0;

  /// Net will call this function to Run an op.
  virtual void Run(const Scope& scope,
                   const platform::DeviceContext& dev_ctx) const = 0;

  virtual bool IsNetOp() const { return false; }

  virtual bool SupportGPU() const { return false; }

  /// rename inputs outputs name
  void Rename(const std::string& old_name, const std::string& new_name);

  //! Get a input with argument's name described in `op_proto`
  const std::string& Input(const std::string& name) const;
  //! Get a input which has multiple variables.
<<<<<<< HEAD
  const std::vector<std::string>& Inputs(const std::string& name) const;
=======
  //! TODO add a vector_view to prevent memory copy.
  std::vector<std::string> Inputs(const std::string& name) const;

>>>>>>> b7ea5873
  //! Get a output with argument's name described in `op_proto`
  const std::string& Output(const std::string& name) const;
  //! Get an output which has multiple variables.
  //! TODO add a vector_view to prevent memory copy.
  const std::vector<std::string>& Outputs(const std::string& name) const;

  virtual std::vector<std::string> OutputVars(bool has_intermediate) const {
    std::vector<std::string> ret_val;
    if (has_intermediate) {
      // push all outputs into ret_val
      for (auto& o : outputs_) {
        ret_val.reserve(ret_val.size() + o.second.size());
        ret_val.insert(ret_val.end(), o.second.begin(), o.second.end());
      }
      return ret_val;
    }
    auto it = OpProtos().find(type_);
    PADDLE_ENFORCE(
        it != OpProtos().end(),
        "Operator %s not registered, cannot figure out intermediate outputs",
        type_);

    // get all OpProto::Var for outputs
    for (auto& o : it->second.outputs()) {
      // ignore all intermediate output
      if (o.intermediate()) continue;
      auto out = outputs_.find(o.name());
      if (out != outputs_.end()) {
        ret_val.reserve(ret_val.size() + out->second.size());
        ret_val.insert(ret_val.end(), out->second.begin(), out->second.end());
      }
    }
    return ret_val;
  }

  const std::string Type() const { return type_; }
  const std::vector<std::string> Inputs() const { return inputs_; }
  const std::vector<std::string> Outputs() const { return outputs_; }
  const AttributeMap& Attrs() const { return attrs_; }
  const std::unordered_map<std::string, int>* InOutIdx() const {
    return in_out_idxs_.get();
  }

 public:
  std::string type_;
  // NOTE: in case of OpGrad, inputs_ contains:
  // I (Inputs)
  // O (Outputs)
  // OG (Output Gradients)
  std::unordered_map<std::string, std::vector<std::string>> inputs_;

  // NOTE: in case of OpGrad, outputs_ contains
  // IG (Inputs Gradients)
  std::unordered_map<std::string, std::vector<std::string>> outputs_;
  AttributeMap attrs_;
};

class InferShapeContext {
 public:
  InferShapeContext(const OperatorBase& op, const Scope& scope)
      : op_(op), scope_(scope) {}

  size_t InputSize(const std::string& name) const {
    return op_.inputs_.at(name).size();
  }

  size_t OutputSize(const std::string& name) const {
    return op_.outputs_.at(name).size();
  }

  const Variable* InputVar(const std::string& name) const {
    return scope_.FindVar(op_.Input(name));
  }

  Variable* OutputVar(const std::string& name) const {
    return scope_.FindVar(op_.Output(name));
  }

  const std::vector<const Variable*> MultiInputVar(
      const std::string& name) const {
    auto names = op_.Inputs(name);
    std::vector<const Variable*> res;
    res.reserve(names.size());
    std::transform(
        names.begin(), names.end(), std::back_inserter(res),
        [this](const std::string& name) { return scope_.FindVar(name); });
    return res;
  }

  std::vector<const Variable*> MultiOutputVar(const std::string& name) const {
    auto names = op_.Outputs(name);
    std::vector<const Variable*> res;
    res.reserve(names.size());
    std::transform(
        names.begin(), names.end(), std::back_inserter(res),
        [this](const std::string& name) { return scope_.FindVar(name); });
    return res;
  }

  template <typename T>
  const T* Input(const std::string& name) const {
    auto* var = InputVar(name);
    PADDLE_ENFORCE_NOT_NULL(var, "Input(%s) should not be nullptr", name);
    return &var->Get<T>();
  }

  template <typename T>
  T* Output(const std::string& name) const {
    auto var = OutputVar(name);
    PADDLE_ENFORCE_NOT_NULL(var, "Output(%s) should not be nullptr", name);
    return var->GetMutable<T>();
  }

  template <typename T>
  const std::vector<const T*> MultiInput(const std::string& name) const {
    auto names = op_.Inputs(name);
    std::vector<const T*> res;
    res.reserve(names.size());
    std::transform(names.begin(), names.end(), std::back_inserter(res),
                   [&](const std::string& sub_name) {
                     auto var = scope_.FindVar(sub_name);
                     PADDLE_ENFORCE_NOT_NULL(
                         var, "MultiInput(%s:%s) should not be nullptr", name,
                         sub_name);
                     return &var->Get<T>();
                   });
    return res;
  }

  template <typename T>
  std::vector<const T*> MultiOutput(const std::string& name) const {
    auto names = op_.Outputs(name);
    std::vector<const T*> res;
    res.reserve(names.size());
    std::transform(names.begin(), names.end(), std::back_inserter(res),
                   [&](const std::string& sub_name) {
                     auto var = scope_.FindVar(sub_name);
                     PADDLE_ENFORCE_NOT_NULL(
                         var, "MultiOutput(%s:%s) should not be nullptr", name,
                         sub_name);
                     return var->GetMutable<T>();
                   });
    return res;
  }

  const OperatorBase& op_;
  const Scope& scope_;
};

template <typename T>
struct EigenDeviceConverter;

template <>
struct EigenDeviceConverter<platform::CPUPlace> {
  using EigenDeviceType = Eigen::DefaultDevice;
};

#ifndef PADDLE_ONLY_CPU
template <>
struct EigenDeviceConverter<platform::GPUPlace> {
  using EigenDeviceType = Eigen::GpuDevice;
};
#endif

class ExecutionContext : public InferShapeContext {
 public:
  ExecutionContext(const OperatorBase& op, const Scope& scope,
                   const platform::DeviceContext* device_context)
      : InferShapeContext(op, scope), device_context_(device_context) {}

  template <typename PlaceType,
            typename DeviceType =
                typename EigenDeviceConverter<PlaceType>::EigenDeviceType>
  DeviceType& GetEigenDevice() const;

  platform::Place GetPlace() const { return device_context_->GetPlace(); }

  const platform::DeviceContext* device_context_;
};

class OpKernel {
 public:
  /**
   * ExecutionContext is the only parameter of Kernel Run function.
   * Run will get input/output variables, state such as momentum and
   * device resource such as CUDA stream, cublas handle, etc. from
   * ExecutionContext. User should construct it before run the Operator.
   */

  virtual void Compute(const ExecutionContext& context) const = 0;

  virtual ~OpKernel() {}
};

class OperatorWithKernel : public OperatorBase {
 public:
  OperatorWithKernel() {}  // TODO(yi): This constructor is to be removed.
  OperatorWithKernel(const std::string& type,
                     const std::vector<std::string>& inputs,
                     const std::vector<std::string>& outputs,
                     const AttributeMap& attrs,
                     std::unordered_map<std::string, int>* in_out_idxs)
      : OperatorBase(type, inputs, outputs, attrs, in_out_idxs) {}

  struct OpKernelKey {
    platform::Place place_;

    OpKernelKey() = default;
    explicit OpKernelKey(const platform::DeviceContext& dev_ctx) {
      place_ = dev_ctx.GetPlace();
    }

    bool operator==(const OpKernelKey& o) const {
      return platform::places_are_same_class(place_, o.place_);
    }
  };

  struct OpKernelHash {
    std::hash<bool> hash_;
    size_t operator()(const OpKernelKey& key) const {
      return hash_(platform::is_gpu_place(key.place_));
    }
  };

  using OpKernelMap =
      std::unordered_map<OpKernelKey, std::unique_ptr<OpKernel>, OpKernelHash>;

  void InferShape(const Scope& scope) const override {
    InferShape(InferShapeContext(*this, scope));
  }

  void Run(const Scope& scope,
           const platform::DeviceContext& dev_ctx) const final {
    auto& opKernel = AllOpKernels().at(type_).at(OpKernelKey(dev_ctx));
    opKernel->Compute(ExecutionContext(*this, scope, &dev_ctx));
  }

  static std::unordered_map<std::string /* op_type */, OpKernelMap>&
  AllOpKernels() {
    static std::unordered_map<std::string, OpKernelMap> g_all_op_kernels;
    return g_all_op_kernels;
  }

  bool SupportGPU() const override {
    OperatorWithKernel::OpKernelKey key;
    key.place_ = platform::GPUPlace();
    return OperatorWithKernel::AllOpKernels().at(type_).count(key) != 0;
  }

 protected:
  virtual void InferShape(const InferShapeContext& ctx) const = 0;
};

#define DEFINE_OPERATOR_CTOR(Class, ParentClass)                         \
 public:                                                                 \
  Class() { /* TODO(yi): This constructor is to be removed. */           \
  }                                                                      \
  Class(const std::string& type, const std::vector<std::string>& inputs, \
        const std::vector<std::string>& outputs,                         \
        const ::paddle::framework::AttributeMap& attrs,                  \
        std::unordered_map<std::string, int>* in_out_idxs)               \
      : ParentClass(type, inputs, outputs, attrs, in_out_idxs) {}

}  // namespace framework
}  // namespace paddle<|MERGE_RESOLUTION|>--- conflicted
+++ resolved
@@ -64,17 +64,6 @@
  */
 class OperatorBase {
  public:
-  OperatorBase() {}  // TODO(yi): This constructor is to be removed.
-  OperatorBase(const std::string& type, const std::vector<std::string>& inputs,
-               const std::vector<std::string>& outputs,
-               const AttributeMap& attrs,
-               std::unordered_map<std::string, int>* in_out_idxs)
-      : type_(type),
-        inputs_(inputs),
-        outputs_(outputs),
-        attrs_(attrs),
-        in_out_idxs_(in_out_idxs) {}
-
   virtual ~OperatorBase() {}
 
   template <typename T>
@@ -108,13 +97,8 @@
   //! Get a input with argument's name described in `op_proto`
   const std::string& Input(const std::string& name) const;
   //! Get a input which has multiple variables.
-<<<<<<< HEAD
   const std::vector<std::string>& Inputs(const std::string& name) const;
-=======
-  //! TODO add a vector_view to prevent memory copy.
-  std::vector<std::string> Inputs(const std::string& name) const;
-
->>>>>>> b7ea5873
+
   //! Get a output with argument's name described in `op_proto`
   const std::string& Output(const std::string& name) const;
   //! Get an output which has multiple variables.
@@ -150,13 +134,8 @@
     return ret_val;
   }
 
-  const std::string Type() const { return type_; }
-  const std::vector<std::string> Inputs() const { return inputs_; }
-  const std::vector<std::string> Outputs() const { return outputs_; }
+  std::string Type() const { return type_; }
   const AttributeMap& Attrs() const { return attrs_; }
-  const std::unordered_map<std::string, int>* InOutIdx() const {
-    return in_out_idxs_.get();
-  }
 
  public:
   std::string type_;
@@ -311,14 +290,6 @@
 
 class OperatorWithKernel : public OperatorBase {
  public:
-  OperatorWithKernel() {}  // TODO(yi): This constructor is to be removed.
-  OperatorWithKernel(const std::string& type,
-                     const std::vector<std::string>& inputs,
-                     const std::vector<std::string>& outputs,
-                     const AttributeMap& attrs,
-                     std::unordered_map<std::string, int>* in_out_idxs)
-      : OperatorBase(type, inputs, outputs, attrs, in_out_idxs) {}
-
   struct OpKernelKey {
     platform::Place place_;
 
@@ -368,15 +339,5 @@
   virtual void InferShape(const InferShapeContext& ctx) const = 0;
 };
 
-#define DEFINE_OPERATOR_CTOR(Class, ParentClass)                         \
- public:                                                                 \
-  Class() { /* TODO(yi): This constructor is to be removed. */           \
-  }                                                                      \
-  Class(const std::string& type, const std::vector<std::string>& inputs, \
-        const std::vector<std::string>& outputs,                         \
-        const ::paddle::framework::AttributeMap& attrs,                  \
-        std::unordered_map<std::string, int>* in_out_idxs)               \
-      : ParentClass(type, inputs, outputs, attrs, in_out_idxs) {}
-
 }  // namespace framework
 }  // namespace paddle