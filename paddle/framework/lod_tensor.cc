--- conflicted
+++ resolved
@@ -289,15 +289,20 @@
 std::vector<LoDTensor> LoDTensor::SplitLoDTensor(
     const std::vector<platform::Place> places) const {
   check_memory_size();
-<<<<<<< HEAD
-  PADDLE_ENFORCE(dims()[0] % places.size() == 0,
-                 "Batch size should be divided by places size");
-
-  std::vector<LoDTensor> lods;
-  for (size_t place_idx = 0; place_idx < places.size(); ++place_idx) {
-    size_t batch_size = lod().empty() ? dims()[0] : NumElements(0);
-    size_t begin = place_idx * batch_size / places.size();
-    size_t end = (place_idx + 1) * batch_size / places.size();
+  PADDLE_ENFORCE(lod().empty(), "Disable parallel lod for now");
+  size_t result_size = std::min(static_cast<size_t>(dims()[0]), places.size());
+  size_t remainder = dims()[0] % places.size();
+
+  std::vector<LoDTensor> results;
+  results.reserve(result_size);
+
+  int step_width = static_cast<int>(dims()[0] / result_size);
+  for (size_t i = 0; i < result_size; ++i) {
+    int begin = static_cast<int>(i * step_width);
+    int end = static_cast<int>((i + 1) * step_width);
+    if (i + 1 == places.size()) {  // last
+      end += remainder;
+    }
 
     LoDTensor dst;
     if (lod().empty()) {
@@ -323,32 +328,6 @@
       dst.set_lod(my_lod);
     }
     lods.emplace_back(dst);
-=======
-  PADDLE_ENFORCE(lod().empty(), "Disable parallel lod for now");
-  size_t result_size = std::min(static_cast<size_t>(dims()[0]), places.size());
-  size_t remainder = dims()[0] % places.size();
-
-  std::vector<LoDTensor> results;
-  results.reserve(result_size);
-
-  int step_width = static_cast<int>(dims()[0] / result_size);
-  for (size_t i = 0; i < result_size; ++i) {
-    int begin = static_cast<int>(i * step_width);
-    int end = static_cast<int>((i + 1) * step_width);
-    if (i + 1 == places.size()) {  // last
-      end += remainder;
-    }
-
-    auto src = Slice(begin, end);
-    auto &dst_place = places[i];
-    LoDTensor dst;
-    if (!(dst_place == place())) {
-      framework::Copy(src, dst_place, &dst);
-    } else {  // It is no need to copy if src_place and dst_place are same.
-      dst.ShareDataWith(src);
-    }
-    results.emplace_back(dst);
->>>>>>> f6dfccb6
   }
 
   return results;
@@ -361,7 +340,6 @@
 
   framework::DDim new_dim = lod_tensors[0]->dims();
   std::type_index new_type = lod_tensors[0]->type();
-<<<<<<< HEAD
   framework::DataLayout new_layout = lod_tensors[0]->layout();
   LoD new_lod = lod_tensors[0]->lod();
   for (size_t i = 1; i < lod_tensors.size(); ++i) {
@@ -382,20 +360,6 @@
       }
     }
   }
-=======
-  auto new_layout = lod_tensors[0]->layout();
-  int64_t new_height = 0;
-  for (auto *lod : lod_tensors) {
-    new_height += lod->dims()[0];
-    for (int i = 1; i < new_dim.size(); ++i) {
-      PADDLE_ENFORCE_EQ(new_dim[i], lod->dims()[i]);
-    }
-
-    PADDLE_ENFORCE_EQ(new_type, lod->type());
-    PADDLE_ENFORCE_EQ(new_layout, lod->layout());
-  }
-  new_dim[0] = new_height;
->>>>>>> f6dfccb6
   Resize(new_dim);
   set_layout(new_layout);
   set_lod(new_lod);
