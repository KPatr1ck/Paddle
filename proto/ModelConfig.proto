/* Copyright (c) 2016 PaddlePaddle Authors. All Rights Reserve.

Licensed under the Apache License, Version 2.0 (the "License");
you may not use this file except in compliance with the License.
You may obtain a copy of the License at

    http://www.apache.org/licenses/LICENSE-2.0

Unless required by applicable law or agreed to in writing, software
distributed under the License is distributed on an "AS IS" BASIS,
WITHOUT WARRANTIES OR CONDITIONS OF ANY KIND, either express or implied.
See the License for the specific language governing permissions and
limitations under the License. */
syntax = "proto2";

import "ParameterConfig.proto";

package paddle;

/**
 * Various structs for the configuration of a neural network
 */

message ExternalConfig {
  repeated string layer_names = 1;
  repeated string input_layer_names = 2;
  repeated string output_layer_names = 3;
}

message ActivationConfig {
  // identity: f(x) = x
  // sigmoid: f(x) = 1 / (1 + exp(-x))
  // logistic: f(x) = (1 - exp(-x)) / (1+ exp(-x))
  // softmax: y_i = f(x_i) = exp(x_i) / (\sum_i exp(x_i))
  // relu: y = max(0, x)
  required string type = 1;
};

message ConvConfig {
  // filter_size = 5, says that this layer will use
  // filters of size 5x5 pixels.
  required uint32 filter_size = 1;

  // The image data dimensionality.
  // This value must be either 1, 2, 3, or a multiple of 4.
  required uint32 channels = 2;

  // stride = 1, indicates that the distance between
  // successive filter applications should be 1 pixel.
  required uint32 stride = 3;

  // padding = 4, instructs the net to implicitly
  // pad the images with a 4-pixel border of zeros.
  required uint32 padding = 4;

  // If groups = 4 together with the filters = 32 parameter,
  // they state that this convolutional layer is to have 4
  // groups of 32 filters. Each filter will connect to 8
  // input channels.
  required uint32 groups = 5;
  required uint32 filter_channels = 6;

  // The size of output feature map.
  required uint32 output_x = 7;

  // The size of input feature map.
  required uint32 img_size = 8;

  // caffe mode for output size coherence
  required bool caffe_mode = 9 [ default = true ];

  // if filter_size_y is set , this convolutional layer will use
  // filters of size filter_size * filter_size_y pixels.
  // if filter_size_y is not set, this convolutional layer will use
  // filters of size filter_size * filter_size
  required uint32 filter_size_y = 10;
  required uint32 padding_y = 11;
  required uint32 stride_y = 12;

  // if not set, use output_x
  optional uint32 output_y = 13;

  // if not set, use img_size
  optional uint32 img_size_y = 14;

  optional uint32 dilation = 15 [ default = 1 ];
  optional uint32 dilation_y = 16 [ default = 1 ];

  optional uint32 filter_size_z = 17 [ default = 1 ];
  optional uint32 padding_z = 18 [ default = 1 ];
  optional uint32 stride_z = 19 [ default = 1 ];
  optional uint32 output_z = 20 [ default = 1 ];
  optional uint32 img_size_z = 21 [ default = 1 ];
}

message PoolConfig {
  // max or avg pooling
  required string pool_type = 1;
  required uint32 channels = 2;

  // Defines the size of the pooling region in
  // the x (equivalently, y) dimension.
  required uint32 size_x = 3;

  // Tell the net where in the input image to start the pooling.
  // start is deprecated now.
  optional uint32 start = 4;

  // Defines the stride size between successive pooling squares.
  required uint32 stride = 5 [ default = 1 ];

  // The size of output feature map.
  required uint32 output_x = 6;

  // The size of input feature map.
  required uint32 img_size = 7;

  // padding = 4, instructs the net to implicitly
  // pad the images with a 4-pixel border of zeros.
  optional uint32 padding = 8 [ default = 0 ];

  // if not set, use size_x
  optional uint32 size_y = 9;

  // if not set, use stride
  optional uint32 stride_y = 10;

  // if not set, use output_x
  optional uint32 output_y = 11;

  // if not set, use img_size
  optional uint32 img_size_y = 12;

  // if not set, use padding
  optional uint32 padding_y = 13;

  optional uint32 size_z = 14 [ default = 1 ];
  optional uint32 stride_z = 15 [ default = 1 ];
  optional uint32 output_z = 16 [ default = 1 ];
  optional uint32 img_size_z = 17 [ default = 1 ];
  optional uint32 padding_z = 18 [ default = 1 ];
}

message SppConfig {
  required ImageConfig image_conf = 1;
  required string pool_type = 2;
  required uint32 pyramid_height = 3;
}

message NormConfig {
  // rnorm or cmrnorm
  required string norm_type = 1;
  required uint32 channels = 2;

  // rnorm: this defines the size of the local regions
  // used for response normalization.
  // cmrnorm: The size parameter indicates how many
  // nearby maps to use for normalization.
  required uint32 size = 3;

  // the parameters for normalization
  // u = u / (1+scale*sum(u^2 in window))^pow
  required double scale = 4;
  required double pow = 5;

  // The size of output feature map.
  required uint32 output_x = 6;

  // The size of input feature map.
  required uint32 img_size = 7;

  // normalize with fixed window or sliding window
  // u = u / (1+scale*sum(u^2 in window))^pow
  // fixed window: shared a fixed window for each value
  // sliding window: have a different window for each value
  optional bool blocked = 8;

  // if not set, use output_x
  optional uint32 output_y = 9;

  // if not set, use img_size
  optional uint32 img_size_y = 10;
}

message BlockExpandConfig {
  required uint32 channels = 1;

  required uint32 stride_x = 2;
  required uint32 stride_y = 3;

  required uint32 padding_x = 4;
  required uint32 padding_y = 5;

  required uint32 block_x = 6;
  required uint32 block_y = 7;

  // The size of output feature map.
  required uint32 output_x = 8;
  required uint32 output_y = 9;

  // The size of input feature map.
  required uint32 img_size_x = 10;
  required uint32 img_size_y = 11;
}

message MaxOutConfig {
  required ImageConfig image_conf = 1;
  required uint32 groups = 2;
}

message RowConvConfig { required uint32 context_length = 1; }

message SliceConfig {
  required uint32 start = 1;
  required uint32 end = 2;
}

message ProjectionConfig {
  required string type = 1;
  required string name = 2;
  required uint64 input_size = 3;
  required uint64 output_size = 4;

  // For ShiftProjection
  optional int32 context_start = 5;
  optional int32 context_length = 6;
  optional bool trainable_padding = 7 [ default = false ];

  // For convolution
  optional ConvConfig conv_conf = 8;
  optional int32 num_filters = 9;

  // For IdentityOffsetProjection
  optional uint64 offset = 11 [ default = 0 ];

  // For pool
  optional PoolConfig pool_conf = 12;

  // For slice
  // Each slice output is the input[start, end)
  repeated SliceConfig slices = 13;
}

message OperatorConfig {
  required string type = 1;
  repeated int32 input_indices = 2;
  repeated uint64 input_sizes = 3;
  required uint64 output_size = 4;

  // For DotMulOperator
  optional double dotmul_scale = 5 [ default = 1.0 ];

  // For ConvOperator
  optional ConvConfig conv_conf = 6;
  optional int32 num_filters = 7;
}

message BilinearInterpConfig {
  // The size of input feature map.
  required ImageConfig image_conf = 1;
  // The size of output feature map.
  required uint32 out_size_x = 2;
  required uint32 out_size_y = 3;
}

message ImageConfig {
  // The image data dimensionality.
  // This value must be either 1, 2, 3, or a multiple of 4.
  required uint32 channels = 2;

  // The size of input feature map.
  required uint32 img_size = 8;
  optional uint32 img_size_y = 9;
  optional uint32 img_size_z = 10 [ default = 1 ];
}

message PriorBoxConfig {
  repeated uint32 min_size = 1;
  repeated uint32 max_size = 2;
  repeated float aspect_ratio = 3;
  repeated float variance = 4;
}

message PadConfig {
  required ImageConfig image_conf = 1;
  repeated uint32 pad_c = 2;
  repeated uint32 pad_h = 3;
  repeated uint32 pad_w = 4;
}

message MultiBoxLossConfig {
  required uint32 num_classes = 1;
  required float overlap_threshold = 2;
  required float neg_pos_ratio = 3;
  required float neg_overlap = 4;
  required uint32 background_id = 5;
  required uint32 input_num = 6;
  optional uint32 height = 7 [ default = 1 ];
  optional uint32 width = 8 [ default = 1 ];
}

message DetectionOutputConfig {
  required uint32 num_classes = 1;
  required float nms_threshold = 2;
  required uint32 nms_top_k = 3;
  required uint32 background_id = 4;
  required uint32 input_num = 5;
  required uint32 keep_top_k = 6;
  required float confidence_threshold = 7;
  optional uint32 height = 8 [ default = 1 ];
  optional uint32 width = 9 [ default = 1 ];
}

message ClipConfig {
  required double min = 1;
  required double max = 2;
}

message LayerInputConfig {
  required string input_layer_name = 1;
  optional string input_parameter_name = 2;
  optional ConvConfig conv_conf = 3;
  optional PoolConfig pool_conf = 4;
  optional NormConfig norm_conf = 5;
  optional ProjectionConfig proj_conf = 6;
  optional BlockExpandConfig block_expand_conf = 7;
  optional ImageConfig image_conf = 8;
  // If the input layer has multi-output.
  // Set the argument name.
  optional string input_layer_argument = 9;
  optional BilinearInterpConfig bilinear_interp_conf = 10;
  optional MaxOutConfig maxout_conf = 11;
  optional SppConfig spp_conf = 12;
  optional PriorBoxConfig priorbox_conf = 13;
  optional PadConfig pad_conf = 14;
  optional RowConvConfig row_conv_conf = 15;
  optional MultiBoxLossConfig multibox_loss_conf = 16;
  optional DetectionOutputConfig detection_output_conf = 17;
  optional ClipConfig clip_conf = 18;
}

message LayerConfig {

  required string name = 1;
  required string type = 2;
  optional uint64 size = 3;
  // optional ActivationConfig activation = 4;
  optional string active_type = 4;
  repeated LayerInputConfig inputs = 5;
  optional string bias_parameter_name = 6;

  // This number must be a multiple of 16.
  optional uint32 num_filters = 7;

  // indicates that the biases of every filter in this layer
  // should be shared amongst all applications of that filter
  // (which is how convnets are usually trained). Setting this to
  // false will untie the biases, yielding a separate bias for
  // every location at which the filter is applied.
  optional bool shared_biases = 8 [ default = false ];

  // Valid values are ones that divide the area of the output
  // grid in this convolutional layer. For example if this layer
  // produces 32-channel 20x20 output grid, valid values of
  // partialSum are ones which divide 20*20 = 400.
  // I'll update this comments when confirmed
  optional uint32 partial_sum = 9;

  // for dropout
  optional double drop_rate = 10;

  // for HierarchicalSoftmaxLayer and NCELayer
  // the number of classes
  optional uint32 num_classes = 11;

  // the gpu device which the Layer's data in.
  // Only used by ParallelNeuralNetork. Ignored otherwise.
  optional int32 device = 12 [ default = -1 ];

  // for recurrent layer. If true, the recurrence runs from the end to the
  // beginning.
  optional bool reversed = 13 [ default = false ];

  // for lstmemory layer. Different types of nodes have different activation
  // type.
  optional string active_gate_type = 14;
  optional string active_state_type = 15;

  // For NCELayer
  // The number of random negative labels for each sample
  optional int32 num_neg_samples = 16 [ default = 10 ];

  // For NCELayer
  // The distribution for generating the random negative labels.
  // A uniform distribution will be used if not provided
  repeated double neg_sampling_dist = 17 [ packed = true ];

  // For MaxLayer
  // default: output VALUE of MaxLayer. set this flag to true for output INDEX
  // INDEX will be put in Argument::value as double values.
  optional bool output_max_index = 19 [ default = false ];

  /// The filed number 20 have been deprecated.

  // For self-normalized estimation
  optional double softmax_selfnorm_alpha = 21 [ default = 0.1 ];

  /// The filed numbers 22 and 23 have been deprecated.

  // for MDLstmLayer
  repeated bool directions = 24;

  // for CTCLayer
  optional bool norm_by_times = 25;

  // for CostLayers
  optional double coeff = 26 [ default = 1.0 ];

  // for AverageLayer
  // can be set to: 'average', 'sum' or 'squarerootn'
  optional string average_strategy = 27;

  // for error clipping
  optional double error_clipping_threshold = 28 [ default = 0.0 ];

  // for operators used by mixed layer
  repeated OperatorConfig operator_confs = 29;

  // for lambdaCost
  optional int32 NDCG_num = 30;
  optional int32 max_sort_size = 31;

  // for SlopeInterceptLayer
  optional double slope = 32;
  optional double intercept = 33;

  // for CosSimVecMatLayer and CosSimLayer
  optional double cos_scale = 34;

  // for DataNormLayer
  // can be set to: 'z-score', 'min-max' or 'decimal-scaling'
  optional string data_norm_strategy = 36;

  // for bos/eos id
  optional uint32 bos_id = 37;
  optional uint32 eos_id = 38;

  // for max id layer
  optional uint32 beam_size = 39;

  // for seqlastins layer, whether select first instead last
  optional bool select_first = 40 [ default = false ];

  // for seqlastins layer, AverageLayer, MaxLayer and ExpandLayer
  // can be set to: 'non-seq','seq'
  optional string trans_type = 41 [ default = 'non-seq' ];

  // to indicate whether selective_fc layer
  // is used in sequence generation or not
  optional bool selective_fc_pass_generation = 42 [ default = false ];

  // to indicate whether selective_fc layer take its last input to
  // selected several columns and only compute the multiplications
  // between the input matrices and the selected columns of
  // the parameter matrices of this layer.
  // if set false, selective_fc degrades into fc.
  optional bool has_selected_colums = 43 [ default = true ];

  // this parameter is for speed consideration.
  // if number of the selected columns is less than
  // sample number * selective_fc output size * selective_fc_mull_mull_ratio
  // sparse multiplication is used, otherwise, using full multiplication.
  optional double selective_fc_full_mul_ratio = 44 [ default = 0.02 ];

  // to indicate how many threads selective_fc use to to accelate
  // the plain_mul period
  // leave empty or set to 0 to disable multi-thread accleleration
  optional uint32 selective_fc_parallel_plain_mul_thread_num = 45
      [ default = 0 ];

  // for batch normalization layer
  // if set use_global_stats true, will use the loaded mean and variance.
  optional bool use_global_stats = 46;

  // use to compute moving mean and variance.
  optional double moving_average_fraction = 47 [ default = 0.9 ];

  // bias size
  optional uint32 bias_size = 48 [ default = 0 ];

  // this parameter can be used as a user-defined parameter when necessary,
  // without changing the proto file.
  // e.g., when a new layer with a user-defined parameter is implemented,
  // it can be used to pass that parameter, without modifying the proto file.
  // string type is used for flexibility: different types can be converted
  // to string and reinterpreted in the user's own layer implementation.
  optional string user_arg = 49;

  // to indicate rectangle image data
  optional uint64 height = 50;
  optional uint64 width = 51;

  // blank label used in ctc loss
  optional uint32 blank = 52 [ default = 0 ];

  // stride parameter for seqlastins layer, AverageLayer, MaxLayer, which
  // controls the scope of pooling operation. can be set > 0.
  // leave empty or set to -1 to disable this stride pooling.
  optional int32 seq_pool_stride = 53 [ default = -1 ];

  // for crop layer
  optional int32 axis = 54 [ default = 2 ];
  repeated uint32 offset = 55;
  repeated uint32 shape = 56;

  // for HuberRegressionLoss
  optional double delta = 57 [ default = 1.0 ];
<<<<<<< HEAD
  // for 3D data
  optional double depth = 58 [ default = 1 ];
=======

  optional uint64 depth = 58 [ default = 1 ];
>>>>>>> fcad0a3a
}

message EvaluatorConfig {
  required string name = 1;
  required string type = 2;
  repeated string input_layers = 3;

  // Used by ChunkEvaluator
  // one of "IOB", "IOE", "IOBES"
  optional string chunk_scheme = 4;
  // number of chunk types other than "other"
  optional int32 num_chunk_types = 5;

  // Used by PrecisionRecallEvaluator and ClassificationErrorEvaluator
  // For multi binary labels: true if output > classification_threshold
  optional double classification_threshold = 6 [ default = 0.5 ];
  // The positive label. -1 means average precision and recall
  optional int32 positive_label = 7 [ default = -1 ];

  // load dict from this file
  optional string dict_file = 8;

  // dump result in this file
  optional string result_file = 9;

  // top # results for max id printer
  optional int32 num_results = 10 [ default = 1 ];

  // whether to delimit the sequence in the seq_text_printer
  optional bool delimited = 11 [ default = true ];

  // Used by ChunkEvaluator
  // chunk of these types are not counted
  repeated int32 excluded_chunk_types = 12;

  // Used by ClassificationErrorEvaluator
  // top # classification error
  optional int32 top_k = 13 [ default = 1 ];

  // Used by DetectionMAPEvaluator
  optional double overlap_threshold = 14 [ default = 0.5 ];

  optional int32 background_id = 15 [ default = 0 ];

  optional bool evaluate_difficult = 16 [ default = false ];

  optional string ap_type = 17 [ default = "11point" ];
}

message LinkConfig {
  required string layer_name = 1;
  required string link_name = 2;
  // If true, this link has sub-sequence
  optional bool has_subseq = 3 [ default = false ];
}

message MemoryConfig {
  required string layer_name = 1;
  required string link_name = 2;

  optional string boot_layer_name = 3;
  optional string boot_bias_parameter_name = 4;
  optional string boot_bias_active_type = 5;
  optional uint32 boot_with_const_id = 7;

  // memory is a sequence, initailized by a sequence boot layer
  optional bool is_sequence = 6 [ default = false ];
}

message GeneratorConfig {
  required uint32 max_num_frames = 1;
  required string eos_layer_name = 2;
  optional int32 num_results_per_sample = 3 [ default = 1 ];

  // for beam search
  optional int32 beam_size = 4 [ default = 1 ];

  optional bool log_prob = 5 [ default = true ];
}

message SubModelConfig {
  required string name = 1;
  repeated string layer_names = 2; // selected layers in sub model
  repeated string input_layer_names = 3;
  repeated string output_layer_names = 4;
  repeated string evaluator_names = 5;

  optional bool is_recurrent_layer_group = 6 [ default = false ];

  // If true, the recurrence runs from the end to the beginning.
  optional bool reversed = 7 [ default = false ];

  // name and link name of memory
  repeated MemoryConfig memories = 8;

  // if use recurrent layer group, all layers in submodel will postfix by
  // "_in_"+submodel.name, so we add a name pair to link between
  // root model and layer group,
  // note that these in/out layers are not input/output of the network.
  repeated LinkConfig in_links = 9;
  repeated LinkConfig out_links = 10;

  optional GeneratorConfig generator = 11;

  // the id of inlink which share info with outlinks, used in recurrent layer
  // group
  optional int32 target_inlinkid = 12;
}

message ModelConfig {
  // type of the model.
  // Currently, "nn", "recurrent_nn" and "recursive_nn" are supported
  required string type = 1 [ default = "nn" ];

  // layers should be ordered in such a way that the forward propagation
  // can be correctly executed by going from the first layer to the last layer
  repeated LayerConfig layers = 2;

  repeated ParameterConfig parameters = 3;

  // Input layers should have the same order as the data streams provided
  // by the data provider. The type of input layers should be "data"
  repeated string input_layer_names = 4;

  // For training, the type of a output layer is usually cost layer.
  // For prediction, they should be the actual output layers.
  repeated string output_layer_names = 5;

  repeated EvaluatorConfig evaluators = 6;

  repeated SubModelConfig sub_models = 8;

  // For External Machine, defining how to split a neural network
  // into multiple parts.
  optional ExternalConfig external_config = 9;
};<|MERGE_RESOLUTION|>--- conflicted
+++ resolved
@@ -515,13 +515,9 @@
 
   // for HuberRegressionLoss
   optional double delta = 57 [ default = 1.0 ];
-<<<<<<< HEAD
+
   // for 3D data
   optional double depth = 58 [ default = 1 ];
-=======
-
-  optional uint64 depth = 58 [ default = 1 ];
->>>>>>> fcad0a3a
 }
 
 message EvaluatorConfig {
